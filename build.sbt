/*
 * Licensed to the Apache Software Foundation (ASF) under one or more
 * contributor license agreements.  See the NOTICE file distributed with
 * this work for additional information regarding copyright ownership.
 * The ASF licenses this file to You under the Apache License, Version 2.0
 * (the "License"); you may not use this file except in compliance with
 * the License.  You may obtain a copy of the License at
 *
 *     http://www.apache.org/licenses/LICENSE-2.0
 *
 * Unless required by applicable law or agreed to in writing, software
 * distributed under the License is distributed on an "AS IS" BASIS,
 * WITHOUT WARRANTIES OR CONDITIONS OF ANY KIND, either express or implied.
 * See the License for the specific language governing permissions and
 * limitations under the License.
 */

import sbtcc._

import scala.collection.immutable.ListSet

// Silence an errant sbt linter warning about unused sbt settings. For some
// reason, the sbt linter thinks the below settings are set but not used, which
// leads to a bunch of noisy warnings. But they clearly are used. Seems to be a
// bug in the linter where it cannot detect that some keys are used. The
// following is the sbt recommended way to silence these linter warnings on a
// per setting basis rather thand disabling the linter completely.
Global / excludeLintKeys ++= Set(
  EclipseKeys.classpathTransformerFactories,
)

lazy val genManaged = taskKey[Unit]("Generate managed sources and resources")
lazy val genProps = taskKey[Seq[File]]("Generate properties scala source")
lazy val genSchemas = taskKey[Seq[File]]("Generated DFDL schemas")

lazy val daffodil         = project.in(file(".")).configs(IntegrationTest)
                              .enablePlugins(JavaUnidocPlugin, ScalaUnidocPlugin)
                              .aggregate(macroLib, propgen, lib, io, runtime1, runtime1Unparser, runtime2, core, japi, sapi, tdmlLib, tdmlProc, cli, udf, schematron, test, testIBM1, tutorials, testStdLayout)
                              .settings(commonSettings, nopublish, ratSettings, unidocSettings)

lazy val macroLib         = Project("daffodil-macro-lib", file("daffodil-macro-lib")).configs(IntegrationTest)
                              .settings(commonSettings, nopublish)
                              .settings(libraryDependencies += "org.scala-lang" % "scala-reflect" % scalaVersion.value)

lazy val propgen          = Project("daffodil-propgen", file("daffodil-propgen")).configs(IntegrationTest)
                              .settings(commonSettings, nopublish)

lazy val lib              = Project("daffodil-lib", file("daffodil-lib")).configs(IntegrationTest)
                              .dependsOn(macroLib % "compile-internal, test-internal")
                              .settings(commonSettings, libManagedSettings, usesMacros)

lazy val io               = Project("daffodil-io", file("daffodil-io")).configs(IntegrationTest)
                              .dependsOn(lib, macroLib % "compile-internal, test-internal")
                              .settings(commonSettings, usesMacros)

lazy val runtime1         = Project("daffodil-runtime1", file("daffodil-runtime1")).configs(IntegrationTest)
                              .dependsOn(io, lib % "test->test", udf, macroLib % "compile-internal, test-internal")
                              .settings(commonSettings, usesMacros)

lazy val runtime1Unparser = Project("daffodil-runtime1-unparser", file("daffodil-runtime1-unparser")).configs(IntegrationTest)
                              .dependsOn(runtime1, lib % "test->test", runtime1 % "test->test")
                              .settings(commonSettings)

val runtime2CFiles        = Library("libruntime2.a")
lazy val runtime2         = Project("daffodil-runtime2", file("daffodil-runtime2")).configs(IntegrationTest)
                              .enablePlugins(CcPlugin)
                              .dependsOn(core, core % "test->test")
                              .settings(commonSettings)
                              .settings(
                                Compile / cCompiler := sys.env.getOrElse("CC", "cc"),
                                Compile / ccArchiveCommand := sys.env.getOrElse("AR", "ar"),
                                Compile / ccTargets := ListSet(runtime2CFiles),
                                Compile / cSources  := Map(
                                  runtime2CFiles -> (
                                    ((Compile / resourceDirectory).value / "org" / "apache" / "daffodil" / "runtime2" ** GlobFilter("*.c")).get()
                                  )
                                ),
                                Compile / cIncludeDirectories := Map(
                                  runtime2CFiles -> Seq(
                                    (Compile / resourceDirectory).value / "org" / "apache" / "daffodil" / "runtime2" / "c" / "libcli",
                                    (Compile / resourceDirectory).value / "org" / "apache" / "daffodil" / "runtime2" / "c" / "libruntime",
                                    (Compile / resourceDirectory).value / "org" / "apache" / "daffodil" / "runtime2" / "examples"
                                  )
                                ),
                                Compile / cFlags := (Compile / cFlags).value.withDefaultValue(Seq("-Wall", "-Wextra", "-pedantic", "-std=gnu99"))
                              )

lazy val core             = Project("daffodil-core", file("daffodil-core")).configs(IntegrationTest)
                              .dependsOn(runtime1Unparser, udf, lib % "test->test", runtime1 % "test->test", io % "test->test")
                              .settings(commonSettings)

lazy val japi             = Project("daffodil-japi", file("daffodil-japi")).configs(IntegrationTest)
                              .dependsOn(core)
                              .settings(commonSettings)

lazy val sapi             = Project("daffodil-sapi", file("daffodil-sapi")).configs(IntegrationTest)
                              .dependsOn(core)
                              .settings(commonSettings)

lazy val tdmlLib             = Project("daffodil-tdml-lib", file("daffodil-tdml-lib")).configs(IntegrationTest)
                              .dependsOn(macroLib % "compile-internal", lib, io, io % "test->test")
                              .settings(commonSettings)

lazy val tdmlProc         = Project("daffodil-tdml-processor", file("daffodil-tdml-processor")).configs(IntegrationTest)
                              .dependsOn(tdmlLib, runtime2, core)
                              .settings(commonSettings)

lazy val cli              = Project("daffodil-cli", file("daffodil-cli")).configs(IntegrationTest)
                              .dependsOn(tdmlProc, runtime2, sapi, japi, schematron % Runtime, udf % "it->test") // causes runtime2/sapi/japi to be pulled into the helper zip/tar
                              .settings(commonSettings, nopublish)
                              .settings(libraryDependencies ++= Dependencies.cli)

lazy val udf              = Project("daffodil-udf", file("daffodil-udf")).configs(IntegrationTest)
                              .settings(commonSettings)

lazy val schematron       = Project("daffodil-schematron", file("daffodil-schematron"))
                              .dependsOn(lib, sapi % Test)
                              .settings(commonSettings)
                              .settings(libraryDependencies ++= Dependencies.schematron)
                              .configs(IntegrationTest)

lazy val test             = Project("daffodil-test", file("daffodil-test")).configs(IntegrationTest)
                              .dependsOn(tdmlProc, runtime2 % "test->test", udf % "test->test")
                              .settings(commonSettings, nopublish)
                              //
                              // Uncomment the following line to run these tests 
                              // against IBM DFDL using the Cross Tester
                              //
                              //.settings(IBMDFDLCrossTesterPlugin.settings)

lazy val testIBM1         = Project("daffodil-test-ibm1", file("daffodil-test-ibm1")).configs(IntegrationTest)
                              .dependsOn(tdmlProc)
                              .settings(commonSettings, nopublish)
                              //
                              // Uncomment the following line to run these tests 
                              // against IBM DFDL using the Cross Tester
                              //
                              //.settings(IBMDFDLCrossTesterPlugin.settings)

lazy val tutorials        = Project("daffodil-tutorials", file("tutorials")).configs(IntegrationTest)
                              .dependsOn(tdmlProc)
                              .settings(commonSettings, nopublish)

lazy val testStdLayout    = Project("daffodil-test-stdLayout", file("test-stdLayout")).configs(IntegrationTest)
                              .dependsOn(tdmlProc)
                              .settings(commonSettings, nopublish)


lazy val commonSettings = Seq(
  organization := "org.apache.daffodil",
<<<<<<< HEAD
  version := "3.1.0-SNAPSHOT",
  scalaVersion := "2.13.5",
  crossScalaVersions := Seq("2.13.5"),
=======
  version := "3.1.0",
  scalaVersion := "2.12.13",
  crossScalaVersions := Seq("2.12.13"),
>>>>>>> 331b04f3
  scalacOptions ++= Seq(
    "-feature",
    "-deprecation",
    "-language:experimental.macros",
    "-unchecked",
    "-Xfatal-warnings",
    "-Xxml:-coalescing",
    "-Xfuture"
  ),
  // add scalac options that are version specific
  scalacOptions ++= scalacCrossOptions(scalaVersion.value),
  // Workaround issue that some options are valid for javac, not javadoc.
  // These javacOptions are for code compilation only. (Issue sbt/sbt#355)
  Compile / compile / javacOptions  ++= Seq(
    "-Werror",
    "-Xlint:deprecation"
  ),
  logBuffered := true,
  transitiveClassifiers := Seq("sources", "javadoc"),
  retrieveManaged := true,
  useCoursier := false, // disabled because it breaks retrieveManaged (sbt issue #5078)
  exportJars := true,
  Test / exportJars := false,
  publishMavenStyle := true,
  Test / publishArtifact := false,
  ThisBuild / pomIncludeRepository := { _ => false },
  scmInfo := Some(
    ScmInfo(
      browseUrl = url("https://github.com/apache/daffodil"),
      connection = "scm:git:https://github.com/apache/daffodil"
    )
  ),
  licenses := Seq("Apache License, Version 2.0" -> url("https://www.apache.org/licenses/LICENSE-2.0")),
  homepage := Some(url("https://daffodil.apache.org")),
  unmanagedBase := baseDirectory.value / "lib" / "jars",
  sourceManaged := baseDirectory.value / "src_managed",
  resourceManaged := baseDirectory.value / "resource_managed",
  libraryDependencies ++= Dependencies.common,
  IntegrationTest / parallelExecution := false,
  testOptions += Tests.Argument(TestFrameworks.JUnit, "-q", "-v"),
) ++ Defaults.itSettings

def scalacCrossOptions(scalaVersion: String) =
  CrossVersion.partialVersion(scalaVersion) match {
    case Some((2, 12)) => Seq(
      "-Ywarn-unused:imports"
    )
    case _ => Seq.empty
  }

lazy val nopublish = Seq(
  publish := {},
  publishLocal := {},
  publishM2 := {},
  publish / skip := true
)

// "usesMacros" is a list of settings that should be applied only to
// subprojects that use the Daffodil macroLib subproject. In addition to using
// these settings, projects that use macroLib should add it as
// "compile-internal" and "test-internal" dependency, so that the macroLib jar
// does not need to be published. For example:
//
//   lazy val subProject = Project(...)
//                           .dependsOn(..., macroLib % "compile-internal, test-internal")
//                           .settings(commonSettings, usesMacros)
//
lazy val usesMacros = Seq(
  // Because the macroLib is an internal dependency to projects that use this
  // setting, the macroLib is not published. But that means we need to copy the
  // macro src/bin into projects that use it, essentially inlining macros into
  // the projects that use them. This is standard practice according to:
  //
  //   https://www.scala-sbt.org/1.x/docs/Macro-Projects.html#Distribution
  //
  // Note that for packageBin, we only copy directories and class files--this
  // ignores files such a META-INFA/LICENSE and NOTICE that are duplicated and
  // would otherwise cause a conflict.
  Compile / packageBin / mappings ++= (macroLib / Compile / packageBin / mappings).value.filter { case (f, _) => f.isDirectory || f.getPath.endsWith(".class") },
  Compile / packageSrc / mappings ++= (macroLib / Compile / packageSrc / mappings).value,

  // The .classpath files that the sbt eclipse plugin creates need minor
  // modifications. Fortunately, the plugin allows us to provide "transformers"
  // to make such modifications. Note that because this is part of the
  // "usesMacro" setting, the following transformations are only applied to
  // .classpath files in projects that use macros and add this setting.
  EclipseKeys.classpathTransformerFactories ++= Seq(
    // The macroLib project needs to be a "compile-internal" dependency to
    // projects that add this "usesMacros" setting. But the sbt eclipse plugin
    // only looks at "compile" dependencies when building .classpath files.
    // This means that eclipse projects that use macros don't have a dependency
    // to macroLib and so fail to compile. This transformation looks for
    // "classpath" nodes, and appends a new "classpathentry" node as a child
    // referencing the macroLib project. This causes Eclipse to treat macroLib
    // just like any other dependency to allow compilation to work.
    transformNode("classpath", DefaultTransforms.Append(EclipseClasspathEntry.Project(macroLib.base.toString))),
  ),
)

lazy val libManagedSettings = Seq(
  genManaged := {
    (Compile / genProps).value
    (Compile / genSchemas).value
    ()
  },
  Compile / genProps := {
    val cp = (propgen / Runtime / dependencyClasspath).value
    val inSrc = (propgen / Runtime/ sources).value
    val inRSrc = (propgen / Compile / resources).value
    val stream = (propgen / streams).value
    val outdir = (Compile / sourceManaged).value
    val filesToWatch = (inSrc ++ inRSrc).toSet
    val cachedFun = FileFunction.cached(stream.cacheDirectory / "propgen") { (in: Set[File]) =>
      val mainClass = "org.apache.daffodil.propGen.PropertyGenerator"
      val out = new java.io.ByteArrayOutputStream()
      val forkOpts = ForkOptions()
                       .withOutputStrategy(Some(CustomOutput(out)))
                       .withBootJars(cp.files.toVector)
      val ret = new Fork("java", Some(mainClass)).fork(forkOpts, Seq(outdir.toString)).exitValue()
      if (ret != 0) {
        sys.error("Failed to generate code")
      }
      val bis = new java.io.ByteArrayInputStream(out.toByteArray)
      val isr = new java.io.InputStreamReader(bis)
      val br = new java.io.BufferedReader(isr)
      val iterator = Iterator.continually(br.readLine()).takeWhile(_ != null)
      val files = iterator.map { f =>
        stream.log.info("generated %s".format(f))
        new File(f)
      }.toSet
      files
    }
    cachedFun(filesToWatch).toSeq
  },
  Compile / genSchemas := {
    val inRSrc = (propgen / Compile / resources).value
    val stream = (propgen / streams).value
    val outdir = (Compile / resourceManaged).value
    val filesToWatch = inRSrc.filter{_.isFile}.toSet
    val cachedFun = FileFunction.cached(stream.cacheDirectory / "schemasgen") { (schemas: Set[File]) =>
      schemas.map { schema =>
        val out = outdir / "org" / "apache" / "daffodil" / "xsd" / schema.getName
        IO.copyFile(schema, out)
        stream.log.info("generated %s".format(out))
        out
      }
    }
    cachedFun(filesToWatch).toSeq
  },
  Compile / sourceGenerators += (Compile / genProps).taskValue,
  Compile / resourceGenerators += (Compile / genSchemas).taskValue
)

lazy val ratSettings = Seq(
  ratLicenses := Seq(
    ("BSD2 ", Rat.BSD2_LICENSE_NAME, Rat.LICENSE_TEXT_PASSERA)
  ),
  ratLicenseFamilies := Seq(
    Rat.BSD2_LICENSE_NAME
  ),
  ratExcludes := Rat.excludes,
  ratFailBinaries := true,
)

lazy val unidocSettings = Seq(
  ScalaUnidoc / unidoc / unidocProjectFilter := inProjects(sapi, udf),
  ScalaUnidoc / unidoc / scalacOptions := Seq(
    "-doc-title", "Apache Daffodil " + version.value + " Scala API",
    "-doc-root-content", (sapi / baseDirectory).value + "/root-doc.txt"
  ),

  JavaUnidoc / unidoc / unidocProjectFilter := inProjects(japi, udf),
  JavaUnidoc / unidoc / javacOptions:= Seq(
    "-windowtitle", "Apache Daffodil " + version.value + " Java API",
    "-doctitle", "<h1>Apache Daffodil " + version.value + " Java API</h1>",
    "-notimestamp",
    "-quiet",
  ),
  JavaUnidoc / unidoc / unidocAllSources := (JavaUnidoc / unidoc / unidocAllSources).value.map { sources =>
    sources.filterNot { source =>
      source.toString.contains("$") || source.toString.contains("packageprivate")
    }
  },
)<|MERGE_RESOLUTION|>--- conflicted
+++ resolved
@@ -148,15 +148,9 @@
 
 lazy val commonSettings = Seq(
   organization := "org.apache.daffodil",
-<<<<<<< HEAD
-  version := "3.1.0-SNAPSHOT",
-  scalaVersion := "2.13.5",
-  crossScalaVersions := Seq("2.13.5"),
-=======
   version := "3.1.0",
   scalaVersion := "2.12.13",
   crossScalaVersions := Seq("2.12.13"),
->>>>>>> 331b04f3
   scalacOptions ++= Seq(
     "-feature",
     "-deprecation",
