/*
 * Licensed to the Apache Software Foundation (ASF) under one or more
 * contributor license agreements.  See the NOTICE file distributed with
 * this work for additional information regarding copyright ownership.
 * The ASF licenses this file to You under the Apache License, Version 2.0
 * (the "License"); you may not use this file except in compliance with
 * the License.  You may obtain a copy of the License at
 *
 *     http://www.apache.org/licenses/LICENSE-2.0
 *
 * Unless required by applicable law or agreed to in writing, software
 * distributed under the License is distributed on an "AS IS" BASIS,
 * WITHOUT WARRANTIES OR CONDITIONS OF ANY KIND, either express or implied.
 * See the License for the specific language governing permissions and
 * limitations under the License.
 */

import sbt._

object Rat {

  lazy val excludes = Seq(

<<<<<<< HEAD
    // eclipse related files
    file(".classpath"),
    file(".project"),
    file(".jupiter"),
    file(".ensime"),
=======
    // git files
    file(".git"),
>>>>>>> 7037de42

    // scaladoc related, has no way to include a license
    file("daffodil-sapi/root-doc.txt"),

    // UTF-16BE, Apache Rat thinks it is a binary and cannot tell it includes the Apache v2 license
    file("daffodil-test/src/test/resources/org/apache/daffodil/section06/namespaces/multi_base_09.dfdl.xsd"),

    // images used for the windows installer
    file("daffodil-cli/src/windows/apache-daffodil.ico"),
    file("daffodil-cli/src/windows/banner.bmp"),
    file("daffodil-cli/src/windows/dialog.bmp"),

    // test files that cannot include the Apache license without breaking tests
    file("daffodil-cli/src/it/resources/org/apache/daffodil/CLI/debugger/982"),
    file("daffodil-cli/src/it/resources/org/apache/daffodil/CLI/debugger/1326"),
    file("daffodil-cli/src/it/resources/org/apache/daffodil/CLI/debugger/1328"),
    file("daffodil-cli/src/it/resources/org/apache/daffodil/CLI/debugger/1329"),
    file("daffodil-cli/src/it/resources/org/apache/daffodil/CLI/debugger/1330"),
    file("daffodil-cli/src/it/resources/org/apache/daffodil/CLI/debugger/1331"),
    file("daffodil-cli/src/it/resources/org/apache/daffodil/CLI/debugger/1333"),
    file("daffodil-cli/src/it/resources/org/apache/daffodil/CLI/debugger/1334"),
    file("daffodil-cli/src/it/resources/org/apache/daffodil/CLI/debugger/1337"),
    file("daffodil-cli/src/it/resources/org/apache/daffodil/CLI/debugger/1338"),
    file("daffodil-cli/src/it/resources/org/apache/daffodil/CLI/debugger/1339"),
    file("daffodil-cli/src/it/resources/org/apache/daffodil/CLI/debugger/1340"),
    file("daffodil-cli/src/it/resources/org/apache/daffodil/CLI/debugger/1382"),
    file("daffodil-cli/src/it/resources/org/apache/daffodil/CLI/debugger/1591"),
    file("daffodil-cli/src/it/resources/org/apache/daffodil/CLI/debugger/1602"),
    file("daffodil-cli/src/it/resources/org/apache/daffodil/CLI/debugger/1863"),
    file("daffodil-cli/src/it/resources/org/apache/daffodil/CLI/input/hextest.txt"),
    file("daffodil-cli/src/it/resources/org/apache/daffodil/CLI/input/input1.txt"),
    file("daffodil-cli/src/it/resources/org/apache/daffodil/CLI/input/input2.txt"),
    file("daffodil-cli/src/it/resources/org/apache/daffodil/CLI/input/input3.txt"),
    file("daffodil-cli/src/it/resources/org/apache/daffodil/CLI/input/input4.txt"),
    file("daffodil-cli/src/it/resources/org/apache/daffodil/CLI/input/input5.txt"),
    file("daffodil-cli/src/it/resources/org/apache/daffodil/CLI/input/input6.txt"),
    file("daffodil-cli/src/it/resources/org/apache/daffodil/CLI/input/input7.txt"),
    file("daffodil-cli/src/it/resources/org/apache/daffodil/CLI/input/input8.txt"),
    file("daffodil-cli/src/it/resources/org/apache/daffodil/CLI/input/input9.txt"),
    file("daffodil-cli/src/it/resources/org/apache/daffodil/CLI/input/input10.txt"),
    file("daffodil-cli/src/it/resources/org/apache/daffodil/CLI/input/input11.txt"),
    file("daffodil-cli/src/it/resources/org/apache/daffodil/CLI/input/input12.txt"),
    file("daffodil-cli/src/it/resources/org/apache/daffodil/CLI/input/input13.txt"),
    file("daffodil-cli/src/it/resources/org/apache/daffodil/CLI/input/input14.txt"),
    file("daffodil-cli/src/it/resources/org/apache/daffodil/CLI/input/input15.txt"),
    file("daffodil-cli/src/it/resources/org/apache/daffodil/CLI/input/input16.txt"),
    file("daffodil-cli/src/it/resources/org/apache/daffodil/CLI/input/input18.json"),
    file("daffodil-cli/src/it/resources/org/apache/daffodil/CLI/input/input18.txt"),
    file("daffodil-cli/src/it/resources/org/apache/daffodil/CLI/input/input19.txt"),
    file("daffodil-cli/src/it/resources/org/apache/daffodil/CLI/input/inputBig1M.txt"),
    file("daffodil-cli/src/it/resources/org/apache/daffodil/CLI/input/test_DFDL-714.txt"),
    file("daffodil-cli/src/it/resources/org/apache/daffodil/CLI/output/output1.txt"),
    file("daffodil-cli/src/it/resources/org/apache/daffodil/CLI/output/output1_nopretty.txt"),
    file("daffodil-cli/src/it/resources/org/apache/daffodil/CLI/output/output2.txt"),
    file("daffodil-cli/src/it/resources/org/apache/daffodil/CLI/output/output3.txt"),
    file("daffodil-cli/src/it/resources/org/apache/daffodil/CLI/output/output4.txt"),
    file("daffodil-cli/src/it/resources/org/apache/daffodil/CLI/output/output5.txt"),
    file("daffodil-cli/src/it/resources/org/apache/daffodil/CLI/output/output6.txt"),
    file("daffodil-cli/src/it/resources/org/apache/daffodil/CLI/output/output8.txt"),
    file("daffodil-cli/src/it/resources/org/apache/daffodil/CLI/output/output9.txt"),
    file("daffodil-cli/src/it/resources/org/apache/daffodil/CLI/output/output10.txt"),
    file("daffodil-cli/src/it/resources/org/apache/daffodil/CLI/output/output11.txt"),
    file("daffodil-cli/src/it/resources/org/apache/daffodil/CLI/output/output12.txt"),
    file("daffodil-cli/src/it/resources/org/apache/daffodil/CLI/output/output13.txt"),
    file("daffodil-cli/src/it/resources/org/apache/daffodil/CLI/output/output14.txt"),
    file("daffodil-cli/src/it/resources/org/apache/daffodil/CLI/output/output15.txt"),
    file("daffodil-cli/src/it/resources/org/apache/daffodil/CLI/output/output16.txt"),
    file("daffodil-cli/src/it/resources/org/apache/daffodil/CLI/output/output_DFDL-714.txt"),
    file("daffodil-cli/src/it/resources/org/apache/daffodil/CLI/output/unqualified_path_step_01.txt"),
    file("daffodil-cli/src/it/resources/org/apache/daffodil/CLI/output/unqualified_path_step_02.txt"),
    file("daffodil-cli/src/it/resources/org/apache/daffodil/CLI/output/unqualified_path_step_03.txt"),
    file("daffodil-cli/src/it/resources/org/apache/daffodil/CLI/output/unqualified_path_step_04.txt"),
    file("daffodil-io/src/test/resources/iso8859.doc.dat"),
    file("daffodil-japi/src/test/resources/test/japi/01very_simple.txt"),
    file("daffodil-japi/src/test/resources/test/japi/myData.dat"),
    file("daffodil-japi/src/test/resources/test/japi/myData2.dat"),
    file("daffodil-japi/src/test/resources/test/japi/myData3.dat"),
    file("daffodil-japi/src/test/resources/test/japi/myData4.dat"),
    file("daffodil-japi/src/test/resources/test/japi/myData5.dat"),
    file("daffodil-japi/src/test/resources/test/japi/myData16.dat"),
    file("daffodil-japi/src/test/resources/test/japi/myData19.dat"),
    file("daffodil-japi/src/test/resources/test/japi/myDataBroken.dat"),
    file("daffodil-sapi/src/test/resources/test/sapi/01very_simple.txt"),
    file("daffodil-sapi/src/test/resources/test/sapi/myData.dat"),
    file("daffodil-sapi/src/test/resources/test/sapi/myData2.dat"),
    file("daffodil-sapi/src/test/resources/test/sapi/myData3.dat"),
    file("daffodil-sapi/src/test/resources/test/sapi/myData4.dat"),
    file("daffodil-sapi/src/test/resources/test/sapi/myData5.dat"),
    file("daffodil-sapi/src/test/resources/test/sapi/myData16.dat"),
    file("daffodil-sapi/src/test/resources/test/sapi/myData19.dat"),
    file("daffodil-sapi/src/test/resources/test/sapi/myDataBroken.dat"),
    file("daffodil-tdml-lib/src/test/resources/test/tdml/test.bin"),
    file("daffodil-tdml-lib/src/test/resources/test/tdml/test.txt"),
    file("daffodil-tdml-processor/src/test/resources/test/tdml/test.bin"),
    file("daffodil-tdml-processor/src/test/resources/test/tdml/test.txt"),
    file("daffodil-test/src/test/resources/org/apache/daffodil/section00/general/ext_file.txt"),
    file("daffodil-test/src/test/resources/org/apache/daffodil/section00/general/ext_file2.txt"),
    file("daffodil-test/src/test/resources/org/apache/daffodil/section05/simple_types/blobs/blob_01.bin"),
    file("daffodil-test/src/test/resources/org/apache/daffodil/section05/simple_types/blobs/blob_02.bin"),
    file("daffodil-test/src/test/resources/org/apache/daffodil/section05/simple_types/blobs/blob_03.bin"),
    file("daffodil-test/src/test/resources/org/apache/daffodil/section05/simple_types/blobs/blob_04.bin"),
    file("daffodil-test/src/test/resources/org/apache/daffodil/section05/simple_types/blobs/blob_07.bin"),
    file("daffodil-test/src/test/resources/org/apache/daffodil/section05/simple_types/blobs/blob_13a.bin"),
    file("daffodil-test/src/test/resources/org/apache/daffodil/section05/simple_types/blobs/blob_13b.bin"),
    file("daffodil-test/src/test/resources/org/apache/daffodil/section05/simple_types/blobs/blob_13c.bin"),
    file("daffodil-test/src/test/resources/org/apache/daffodil/section05/simple_types/blobs/blob_13d.bin"),
    file("daffodil-test/src/test/resources/org/apache/daffodil/section06/entities/02nine_headers.txt"),
    file("daffodil-test/src/test/resources/org/apache/daffodil/usertests/Book2.csv"),
    file("daffodil-test/src/test/resources/org/apache/daffodil/usertests/test_prefix_separator_as_variable"),
    file("daffodil-test/src/test/resources/test space/A BTinyData.tdml.dat"),
    file("test-stdLayout/src/test/resources/org1/test-outer-data1.txt"),
    file("test-stdLayout/src/test/resources/org2/test-data1.txt"),
  )

  lazy val BSD2_LICENSE_NAME = "BSD 2-Clause License"

  lazy val LICENSE_TEXT_PASSERA =
"""
Redistribution and use in source and binary forms, with or without
modification, are permitted provided that the following conditions are
met:

Redistributions of source code must retain the above copyright notice,
this list of conditions and the following disclaimer.

Redistributions in binary form must reproduce the above copyright
notice, this list of conditions and the following disclaimer in the
documentation and/or other materials provided with the distribution.

THIS SOFTWARE IS PROVIDED BY THE COPYRIGHT HOLDERS AND CONTRIBUTORS "AS
IS" AND ANY EXPRESS OR IMPLIED WARRANTIES, INCLUDING, BUT NOT LIMITED
TO, THE IMPLIED WARRANTIES OF MERCHANTABILITY AND FITNESS FOR A
PARTICULAR PURPOSE ARE DISCLAIMED. IN NO EVENT SHALL THE COPYRIGHT
HOLDER OR CONTRIBUTORS BE LIABLE FOR ANY DIRECT, INDIRECT, INCIDENTAL,
SPECIAL, EXEMPLARY, OR CONSEQUENTIAL DAMAGES (INCLUDING, BUT NOT LIMITED
TO, PROCUREMENT OF SUBSTITUTE GOODS OR SERVICES; LOSS OF USE, DATA, OR
PROFITS; OR BUSINESS INTERRUPTION) HOWEVER CAUSED AND ON ANY THEORY OF
LIABILITY, WHETHER IN CONTRACT, STRICT LIABILITY, OR TORT (INCLUDING
NEGLIGENCE OR OTHERWISE) ARISING IN ANY WAY OUT OF THE USE OF THIS
SOFTWARE, EVEN IF ADVISED OF THE POSSIBILITY OF SUCH DAMAGE.
"""

}<|MERGE_RESOLUTION|>--- conflicted
+++ resolved
@@ -21,16 +21,8 @@
 
   lazy val excludes = Seq(
 
-<<<<<<< HEAD
-    // eclipse related files
-    file(".classpath"),
-    file(".project"),
-    file(".jupiter"),
-    file(".ensime"),
-=======
     // git files
     file(".git"),
->>>>>>> 7037de42
 
     // scaladoc related, has no way to include a license
     file("daffodil-sapi/root-doc.txt"),
