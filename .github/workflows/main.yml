--- conflicted
+++ resolved
@@ -23,20 +23,9 @@
     strategy:
       fail-fast: false
       matrix:
-<<<<<<< HEAD
-        java_version: [ 8, 11 ]
-        scala_version: [ 2.12.11 ]
-        os: [ 'ubuntu-20.04', 'windows-latest' ]
-        include:
-          - os: ubuntu-20.04
-            shell: bash
-          - os: windows-latest
-            shell: msys2 {0}
-=======
         java_version: [ 8, 11, 15 ]
         scala_version: [ 2.12.11 ]
         os: [ 'ubuntu-latest', 'windows-latest' ]
->>>>>>> 7037de42
     env:
       SBT: sbt -J-Xms1024m -J-Xmx5120m -J-XX:ReservedCodeCacheSize=512m -J-XX:MaxMetaspaceSize=1024m ++${{ matrix.scala_version }} coverage
       SBTNOCOV: sbt -J-Xms1024m -J-Xmx5120m -J-XX:ReservedCodeCacheSize=512m -J-XX:MaxMetaspaceSize=1024m ++${{ matrix.scala_version }}
@@ -44,11 +33,7 @@
     runs-on: ${{ matrix.os }}
     defaults:
       run:
-<<<<<<< HEAD
-        shell: ${{ matrix.shell }}
-=======
         shell: bash
->>>>>>> 7037de42
 
     steps:
 
@@ -60,7 +45,6 @@
         run: sudo apt-get install -y libmxml-dev
         if: runner.os == 'Linux'
 
-<<<<<<< HEAD
       - name: Install Dependencies (Windows)
         uses: msys2/setup-msys2@v2
         if: runner.os == 'Windows'
@@ -82,9 +66,7 @@
           ./configure --prefix=/usr --disable-shared --disable-threads
           make
           make install
-          
-=======
->>>>>>> 7037de42
+
       - name: Install Java
         uses: actions/setup-java@v1
         with:
