--- conflicted
+++ resolved
@@ -18,12 +18,10 @@
 import scala.util.matching.Regex
 import stringsearch.constructs._
 import stringsearch.constructs.EscapeScheme._
+
 import daffodil.util._
-<<<<<<< HEAD
+import daffodil.exceptions.ThrowsSDE
 import java.io.ByteArrayInputStream
-=======
-import daffodil.exceptions.ThrowsSDE
->>>>>>> d27205c5
 
 /**
  * Encapsulates lower-level parsing with a uniform interface
@@ -300,8 +298,8 @@
    */
   def createInitialState(rootElemDecl: GlobalElementDecl, input: DFDL.Input, sizeHint: Long = -1): PState = {
     val inStream =
-      if (sizeHint != -1) new InStreamFromByteChannel(rootElemDecl, input, sizeHint)
-      else new InStreamFromByteChannel(rootElemDecl, input)
+      if (sizeHint != -1) new InStreamFromByteChannel(input, sizeHint)
+      else new InStreamFromByteChannel(input)
     createInitialState(rootElemDecl, inStream)
   }
 }
@@ -330,7 +328,8 @@
   // def fillCharBufferUntilDelimiterOrEnd
 }
 
-class InStreamFromByteChannel(context : ElementBase, in: DFDL.Input, sizeHint: Long = 1024 * 128) extends InStream with Logging { // 128K characters by default.
+class InStreamFromByteChannel(in: DFDL.Input, sizeHint: Long = 1024 * 128, c: ThrowsSDE) extends InStream with Logging { // 128K characters by default.
+  val context = c // Save context
   val maxCharacterWidthInBytes = 4 // worst case. Ok for testing. Don't use this pessimistic technique for real data.
   var bb = ByteBuffer.allocate(maxCharacterWidthInBytes * sizeHint.toInt) // FIXME: all these Int length limits are too small for large data blobs
   // Verify there is not more data by making sure the buffer was not read to capacity.
@@ -615,24 +614,24 @@
     var cbFinal: CharBuffer = CharBuffer.allocate(1)
     var cbPrev: CharBuffer = CharBuffer.allocate(1)
     var numBytes: Int = 1
-    while (numBytes <= endByte) {
-      try {
+    try {
+      while(numBytes <= endByte){
         cbPrev = decodeNBytes(numBytes, bytesArray, decoder)
         cbFinal = cbPrev
-      } catch {
-        case e: Exception => log(Debug("Exception in decodeUntilFail: " + e.toString()))
-      }
-      numBytes += 1
-    }
-    (cbFinal, (numBytes - 1))
+        numBytes += 1
+      }
+    } catch {
+      case e: Exception => log(Debug("Exception in decodeUntilFail: " + e.toString()))
+    }
+    (cbFinal, (numBytes-1))
   }
   
   // Fills the CharBuffer with as many bytes as can be decoded successfully.
   //
   def fillCharBufferMixedData(cb: CharBuffer, bitOffset: Long, decoder: CharsetDecoder): (Long, Boolean) = {
-    context.subset(bitOffset % 8 == 0, "characters must begin on byte boundaries")
+    //TODO: Mike, how do we call these asserts now? Assert.subset(bitOffset % 8 == 0, "characters must begin on byte boundaries")
     val byteOffsetAsLong = (bitOffset >> 3)
-    context.subset(byteOffsetAsLong <= Int.MaxValue, "maximum offset (in bytes) cannot exceed Int.MaxValue")
+    //TODO: Mike, how do we call these asserts now? Assert.subset(byteOffsetAsLong <= Int.MaxValue, "maximum offset (in bytes) cannot exceed Int.MaxValue")
     val byteOffset = byteOffsetAsLong.toInt
     val me: String = "fillCharBufferMixedData - "
     // 
