package daffodil.grammar

import org.jdom._
import daffodil.xml._
import daffodil.xml._
import daffodil.processors._
import daffodil.exceptions.Assert
import daffodil.schema.annotation.props._
import daffodil.dsom._
import daffodil.api._
import java.nio._
import java.nio.charset._
import stringsearch._
import scala.collection.JavaConversions._
import scala.util.logging.ConsoleLogger
import stringsearch.DelimSearcherV3._
import scala.collection.mutable.Queue
import scala.util.matching.Regex
import stringsearch.constructs._
import stringsearch.constructs.EscapeScheme._

import daffodil.util._
import daffodil.exceptions.ThrowsSDE
import java.io.ByteArrayInputStream
import scala.collection.mutable.Stack

abstract class ProcessingError extends Exception with Diagnostic {

}

class ParseError(sc : SchemaComponent, pstate : PState, kind : String, args : Any*) extends ProcessingError {
  def isError = true
  def getSchemaLocations = List(sc)
  def getDataLocations = List(pstate.currentLocation)

  override def toString = {
    lazy val argsAsString = args.map { _.toString }.mkString(", ")
    //
    // Right here is where we would lookup the symbolic error kind id, and
    // choose a locale-based message string.
    //
    // For now, we'll just do an automatic English message.
    //
    val msg =
      if (kind.contains("%")) kind.format(args : _*)
      else (kind + "(%s)").format(argsAsString)
    val res = "Parse Error: " + msg +
      "\nContext was : %s".format(sc) +
      "\nData location was preceding %s".format(pstate.currentLocation)
    res
  }

  override def getMessage = toString
}

class AlternativeFailed(sc : SchemaComponent, pstate : PState, val parseErrors : Seq[Diagnostic]) extends ProcessingError {
  def isError = true
  def getSchemaLocations = List(sc)
  def getDataLocations = List(pstate.currentLocation)
  
  override def toString() = {
    val msg = "Alternative failed: Reason(s): " + parseErrors.map{_.toString}.mkString("\n")
    msg
  }
}

class AltParseFailed(sc : SchemaComponent, pstate : PState,
  val p : Diagnostic, val q : Diagnostic) extends ProcessingError {
  def isError = true
  def getSchemaLocations = p.getSchemaLocations ++ q.getSchemaLocations
  def getDataLocations = {
    // both should have the same starting location if they are alternatives.
    Assert.invariant(p.getDataLocations == q.getDataLocations)
    p.getDataLocations
  }
  
  override def toString() = {
    val msg = p.toString + "\n" + q.toString
    msg
  }

}

/**
 * Encapsulates lower-level parsing with a uniform interface
 */
abstract class Parser(val context : Term) {

  def PE(pstate : PState, s : String, args : Any*) = {
    pstate.failed(new ParseError(context, pstate, s, args : _*))
  }

  def processingError(state : PState, str : String, args : Any*) =
    PE(state, str, args) // long form synonym

  def parse(pstate : PState) : PState

  // TODO: other methods for things like asking for the ending position of something
  // which would enable fixed-length formats to skip over data and not parse it at all.

}

// No-op, in case an optimization lets one of these sneak thru. 
// TODO: make this fail, and test optimizer sufficiently to know these 
// do NOT get through.
class EmptyGramParser(context : Term = null) extends Parser(context) {
  def parse(pstate : PState) = Assert.invariantFailed("EmptyGramParsers are all supposed to optimize out!")
}

class ErrorParser(context : Term = null) extends Parser(context) {
  def parse(pstate : PState) : PState = Assert.abort("Error Parser")
  override def toString = "Error Parser"
}

class SeqCompParser(context : Term, p : Gram, q : Gram) extends Parser(context) {
  Assert.invariant(!p.isEmpty && !q.isEmpty)
  val pParser = p.parser
  val qParser = q.parser
  def parse(pstate : PState) = {
    val pResult = pParser.parse(pstate)
    if (pResult.status == Success) {
      val qResult = qParser.parse(pResult)
      qResult
    } else pResult
  }

  override def toString = pParser.toString + " ~ " + qParser.toString
}

class AltCompParser(context : Term, p : Gram, q : Gram) extends Parser(context) {
  Assert.invariant(!p.isEmpty && !q.isEmpty)
  val pParser = p.parser
  val qParser = q.parser
  def parse(pstate : PState) : PState = {
    val numChildrenAtStart = pstate.parent.getChildren().length
    var pResult : PState =
      try {
        log(Debug("Trying choice alternative: %s", pParser))
        pParser.parse(pstate)
      } catch {
        case e : Exception => {
          Assert.invariantFailed("Runtime parsers should not throw exceptions: " + e)
        }
      }
    if (pResult.status == Success) {
      log(Debug("Choice alternative success: %s", pParser))
      // Reset any discriminator. We succeeded.
      val res = if (pResult.discriminator) pResult.withDiscriminator(false)
                else pResult
          res
    }
    else {
      log(Debug("Choice alternative failed: %s", pParser))

      // Unwind any side effects on the Infoset 
      val lastChildIndex = pstate.parent.getChildren().length
      if (lastChildIndex > numChildrenAtStart) {
        pstate.parent.removeContent(lastChildIndex - 1) // Note: XML is 1-based indexing, but JDOM is zero based
      }
      //
      // check for discriminator evaluated to true.
      if (pResult.discriminator == true) {
        log(Debug("Failure, but discriminator true. Additional alternatives discarded."))
        // If so, then we don't run the next alternative, we
        // consume this discriminator status result (so it doesn't ripple upward)
        // and return the failed state. 
        //
        val res = pResult.withDiscriminator(false)
        return res
      }
      
      val qResult = try {
        log(Debug("Trying choice alternative: %s", qParser))
        qParser.parse(pstate)
      } catch {
        case e : Exception => {
          Assert.invariantFailed("Runtime parsers should not throw exceptions: " + e)
        }
      }
      if (qResult.status == Success) {
        log(Debug("Choice alternative success: %s", qParser))
        val res = if (qResult.discriminator) qResult.withDiscriminator(false)
        else qResult
        res
      }
      else {
        log(Debug("Choice alternative failure: %s", qParser))
        // Unwind any side effects on the Infoset 
        val lastChildIndex = pstate.parent.getChildren().length
        if (lastChildIndex > numChildrenAtStart) {
          pstate.parent.removeContent(lastChildIndex - 1) // Note: XML is 1-based indexing, but JDOM is zero based
        }
        
      // check for discriminator evaluated to true. But just FYI since this is the last alternative anyway
      if (qResult.discriminator == true) {
        log(Debug("Failure, but discriminator true. (last alternative anyway)"))
      }

        // Since both alternatives failed, we create two meta-diagnostics that 
        // each indicate that one alternative failed due to the errors that occurred during
        // that attempt.

        val pAltErr = new AlternativeFailed(context, pstate, pResult.diagnostics)
        val qAltErr = new AlternativeFailed(context, pstate, qResult.diagnostics)
        val altErr = new AltParseFailed(context, pstate, pAltErr, qAltErr)

        val bothFailedResult = pstate.failed(altErr)
        log(Debug("Both AltParser alternatives failed."))

        val result = PE(bothFailedResult, "Both alternatives failed.")
        result.withDiscriminator(false)
      }
    }
  }

  override def toString = "(" + pParser.toString + " | " + qParser.toString + ")"
}

class RepExactlyNParser(context : Term, n : Long, r : => Gram) extends Parser(context) {
  Assert.invariant(!r.isEmpty)
  val rParser = r.parser
  def parse(pstate : PState) : PState = {
    val intN = n.toInt // TODO: Ints aren't big enough for this.
    var pResult = pstate
    1 to intN foreach { _ =>
      {
        val pNext = rParser.parse(pResult)
        if (pNext.status != Success) return pNext
        pResult = pNext
      }
    }
    pResult
  }

  override def toString = "RepExactlyNParser(" + rParser.toString + ")"
}

class RepUnboundedParser(context : Term, r : => Gram) extends Parser(context) {
  Assert.invariant(!r.isEmpty)
  val rParser = r.parser
  def parse(pstate : PState) : PState = {

    var pResult = pstate
    while (pResult.status == Success) {

      val cloneNode = pResult.captureJDOM
      val pNext = rParser.parse(pResult)
      if (pNext.status != Success) {
        pResult.restoreJDOM(cloneNode)
        log(Debug("Failure suppressed."))
        return pResult
      }
      pResult = pNext

    }
    Assert.invariantFailed("Unbounded loop terminated wrong")
  }

  override def toString = "RepUnboundedParser(" + rParser.toString + ")"
}

case class DummyParser(sc : PropertyMixin) extends Parser(null) {
  def parse(pstate : PState) : PState = Assert.abort("Parser for " + sc + " is not yet implemented.")
  override def toString = if (sc == null) "Dummy[null]" else "Dummy[" + sc.detailName + "]"
}

class GeneralParseFailure(msg : String) extends Diagnostic {
  def isError() = true
  def getSchemaLocations() = Nil
  def getDataLocations() = Nil
  def getMessage() = msg
}

class GeneralUnparseFailure(msg : String) extends Diagnostic {
  def isError() = true
  def getSchemaLocations() = Nil
  def getDataLocations() = Nil
  def getMessage() = msg
}

class DataLoc(bitPos : Long, inStream : InStream) extends DataLocation {
  override def toString() = "Location(in bits) " + bitPos + " of Stream: " + inStream
}

/**
 * A placeholder for holding the complete stream information so that it can be popped all at once when a new stream
 * state is created
 *
 * @param inStream Input Data Stream
 * @param bitLimit Total Bits available in given Data Stream
 * @param charLimit Total UNICODE or given Character Set Characters in given Data Stream
 * @param bitPos Current Read Position in given Data Stream
 * @param charPos Current Read Character Position in UNICODE or a given Character Set for the given Data Stream
 */
class PStateStream(val inStream: InStream, val bitLimit: Long, val charLimit: Long = -1, val bitPos: Long = 0, val charPos: Long = -1) {
  def withInStream(inStream: InStream, status: ProcessorResult = Success) =
    new PStateStream(inStream, bitPos, bitLimit, charPos, charLimit)
  def withPos(bitPos: Long, charPos: Long, status: ProcessorResult = Success) =
    new PStateStream(inStream, bitPos, bitLimit, charPos, charLimit)
  def withEndBitLimit(bitLimit: Long, status: ProcessorResult = Success) =
    new PStateStream(inStream, bitPos, bitLimit, charPos, charLimit)
}

/**
 * A parser takes a state, and returns an updated state
 *
 * The fact that there are side-effects/mutations on parts of the state
 * enables us to reuse low-level java primitives that mutate streams.
 *
 * The goal however, is to hide that fact so that the only places that have to
 * know are the places doing the mutation, and the places rolling them back
 * which should be isolated to the alternative parser.
 */
class PState(
<<<<<<< HEAD
  val inStreamStack : Stack[InStream],
  val bitPos : Long,
  val bitLimit : Long,
  val charPos : Long,
  val charLimit : Long,
  val parent : org.jdom.Element,
  val variableMap : VariableMap,
  val target : String,
  val namespaces : Namespaces,
  val status : ProcessorResult,
  val groupIndexStack : List[Long],
  val childIndexStack : List[Long],
  val arrayIndexStack : List[Long],
  val diagnostics : List[Diagnostic],
  val discriminator : Boolean) {
=======
  val inStreamStateStack: Stack[PStateStream],
  val parent: org.jdom.Element,
  val variableMap: VariableMap,
  val target: String,
  val namespaces: Namespaces,
  val status: ProcessorResult,
  val groupIndexStack: List[Long],
  val childIndexStack: List[Long],
  val arrayIndexStack: List[Long],
  val diagnostics : List[Diagnostic]) {
>>>>>>> 0c72a42d
  def bytePos = bitPos >> 3
  def whichBit = bitPos % 8
  def groupPos = groupIndexStack.head
  def childPos = childIndexStack.head
  def currentLocation : DataLocation = new DataLoc(bitPos, inStream)
  def inStreamState = inStreamStateStack top
  def inStream = inStreamState inStream
  def bitPos = inStreamState bitPos
  def bitLimit = inStreamState bitLimit
  def charPos = inStreamState charPos
  def charLimit = inStreamState charLimit

/**
   * Convenience functions for creating a new state, changing only
   * one or a related subset of the state components to a new one.
   */
<<<<<<< HEAD
  def withInStream(inStream : InStream, status : ProcessorResult = Success) =
    new PState(inStreamStack push (inStream), bitPos, bitLimit, charPos, charLimit, parent, variableMap, target, namespaces, status, groupIndexStack, childIndexStack, arrayIndexStack, diagnostics, discriminator)
  def withLastInStream(status : ProcessorResult = Success) = {
    inStreamStack pop ()
    new PState(inStreamStack, bitPos, bitLimit, charPos, charLimit, parent, variableMap, target, namespaces, status, groupIndexStack, childIndexStack, arrayIndexStack, diagnostics, discriminator)
  }
  def withPos(bitPos : Long, charPos : Long, status : ProcessorResult = Success) =
    new PState(inStreamStack, bitPos, bitLimit, charPos, charLimit, parent, variableMap, target, namespaces, status, groupIndexStack, childIndexStack, arrayIndexStack, diagnostics, discriminator)
  def withEndBitLimit(bitLimit : Long, status : ProcessorResult = Success) =
    new PState(inStreamStack, bitPos, bitLimit, charPos, charLimit, parent, variableMap, target, namespaces, status, groupIndexStack, childIndexStack, arrayIndexStack, diagnostics, discriminator)
  def withParent(parent : org.jdom.Element, status : ProcessorResult = Success) =
    new PState(inStreamStack, bitPos, bitLimit, charPos, charLimit, parent, variableMap, target, namespaces, status, groupIndexStack, childIndexStack, arrayIndexStack, diagnostics, discriminator)
  def withVariables(variableMap : VariableMap, status : ProcessorResult = Success) =
    new PState(inStreamStack, bitPos, bitLimit, charPos, charLimit, parent, variableMap, target, namespaces, status, groupIndexStack, childIndexStack, arrayIndexStack, diagnostics, discriminator)
  def withGroupIndexStack(groupIndexStack : List[Long], status : ProcessorResult = Success) =
    new PState(inStreamStack, bitPos, bitLimit, charPos, charLimit, parent, variableMap, target, namespaces, status, groupIndexStack, childIndexStack, arrayIndexStack, diagnostics, discriminator)
  def withChildIndexStack(childIndexStack : List[Long], status : ProcessorResult = Success) =
    new PState(inStreamStack, bitPos, bitLimit, charPos, charLimit, parent, variableMap, target, namespaces, status, groupIndexStack, childIndexStack, arrayIndexStack, diagnostics, discriminator)
  def withArrayIndexStack(arrayIndexStack : List[Long], status : ProcessorResult = Success) =
    new PState(inStreamStack, bitPos, bitLimit, charPos, charLimit, parent, variableMap, target, namespaces, status, groupIndexStack, childIndexStack, arrayIndexStack, diagnostics, discriminator)
  def failed(msg : => String) : PState =
    failed(new GeneralParseFailure(msg))
  def failed(failureDiagnostic : Diagnostic) =
    new PState(inStreamStack, bitPos, bitLimit, charPos, charLimit, parent, variableMap, target, namespaces, new Failure(failureDiagnostic.getMessage), groupIndexStack, childIndexStack, arrayIndexStack, failureDiagnostic :: diagnostics, discriminator)
=======
  def withInStreamState(inStreamState: PStateStream, status: ProcessorResult = Success) =
    new PState(inStreamStateStack push(inStreamState), parent, variableMap, target, namespaces, status, groupIndexStack, childIndexStack, arrayIndexStack, diagnostics)
  def withInStream(inStream: InStream, status: ProcessorResult = Success) =
    new PState(inStreamStateStack push(new PStateStream(inStream, bitPos, bitLimit, charPos, charLimit)), parent, variableMap, target, namespaces, status, groupIndexStack, childIndexStack, arrayIndexStack, diagnostics)
  def withLastInStream(status: ProcessorResult = Success) = {
    var lastBitPos = bitPos
    var lastCharPos = if (charPos > 0) charPos else 0
    inStreamStateStack pop()
    new PState(inStreamStateStack, parent, variableMap, target, namespaces, status, groupIndexStack, childIndexStack, arrayIndexStack, diagnostics) withPos(bitPos + lastBitPos, charPos + lastCharPos)
  }
  def withPos(bitPos: Long, charPos: Long, status: ProcessorResult = Success) = {
    var newInStreamStateStack = inStreamStateStack clone()
    newInStreamStateStack pop()
    newInStreamStateStack push(new PStateStream(inStream, bitLimit, charLimit, bitPos, charPos))
    new PState(newInStreamStateStack, parent, variableMap, target, namespaces, status, groupIndexStack, childIndexStack, arrayIndexStack, diagnostics)
  }
  def withEndBitLimit(bitLimit: Long, status: ProcessorResult = Success) = {
    var newInStreamStateStack = inStreamStateStack clone()
    newInStreamStateStack pop()
    newInStreamStateStack push(new PStateStream(inStream, bitLimit, charLimit, bitPos, charPos))
    new PState(newInStreamStateStack, parent, variableMap, target, namespaces, status, groupIndexStack, childIndexStack, arrayIndexStack, diagnostics)
  }
  def withParent(parent: org.jdom.Element, status: ProcessorResult = Success) =
    new PState(inStreamStateStack, parent, variableMap, target, namespaces, status, groupIndexStack, childIndexStack, arrayIndexStack, diagnostics)
  def withVariables(variableMap: VariableMap, status: ProcessorResult = Success) =
    new PState(inStreamStateStack, parent, variableMap, target, namespaces, status, groupIndexStack, childIndexStack, arrayIndexStack, diagnostics)
  def withGroupIndexStack(groupIndexStack: List[Long], status: ProcessorResult = Success) =
    new PState(inStreamStateStack, parent, variableMap, target, namespaces, status, groupIndexStack, childIndexStack, arrayIndexStack, diagnostics)
  def withChildIndexStack(childIndexStack: List[Long], status: ProcessorResult = Success) =
    new PState(inStreamStateStack, parent, variableMap, target, namespaces, status, groupIndexStack, childIndexStack, arrayIndexStack, diagnostics)
  def withArrayIndexStack(arrayIndexStack: List[Long], status: ProcessorResult = Success) =
    new PState(inStreamStateStack, parent, variableMap, target, namespaces, status, groupIndexStack, childIndexStack, arrayIndexStack, diagnostics)
  def failed(msg: => String) : PState =
    failed(new GeneralParseFailure(msg))
  def failed(failureDiagnostic: Diagnostic) =
    new PState(inStreamStateStack, parent, variableMap, target, namespaces, new Failure(failureDiagnostic.getMessage), groupIndexStack, childIndexStack, arrayIndexStack, failureDiagnostic :: diagnostics)
>>>>>>> 0c72a42d

  def withDiscriminator(disc : Boolean) = 
     new PState(inStreamStack, bitPos, bitLimit, charPos, charLimit, parent, variableMap, target, namespaces, status, groupIndexStack, childIndexStack, arrayIndexStack, diagnostics, disc)
  /**
   * advance our position, as a child element of a parent, and our index within the current sequence group.
   *
   * These can be different because an element can have sequences nested directly in sequences. Those effectively all
   * get flattened into children of the element. The start of a sequence doesn't start the numbering of children. It's
   * the start of a complex type that does that.
   */
  def moveOverByOne = {
    val s1 = groupIndexStack match {
      case Nil => this
      case hd :: tl => {
        val newGroupIndex = hd + 1
        this.withGroupIndexStack(newGroupIndex :: tl)
      }
    }
    val s2 = s1.childIndexStack match {
      case Nil => s1
      case hd :: tl => {
        val newChildIndex = hd + 1
        s1.withChildIndexStack(newChildIndex :: tl)
      }
    }
    val s3 = s2.arrayIndexStack match {
      case Nil => s2
      case hd :: tl => {
        val newArrayIndex = hd + 1
        s1.withArrayIndexStack(newArrayIndex :: tl)
      }
    }
    s3
  }

  def captureJDOM : Int = {
    parent.getContentSize()
  }

  def restoreJDOM(previousContentSize : Int) = {
    for (i <- previousContentSize until parent.getContentSize()) {
      parent.removeContent(i)
    }
    this
    //    val pp = parent.getParent().asInstanceOf[org.jdom.Element] // Parent's Parent.
    //    val pi :: ppi :: rest = childIndexStack
    //    pp.setContent(ppi.toInt, newElem)
    //    newElem
  }
}

object PState {

  /**
   * Initialize the state block given our InStream and a root element declaration.
   */
  def createInitialState(rootElemDecl : GlobalElementDecl, in : InStream) : PState = {
    val inStream = in
    val doc = new org.jdom.Element("_document_") // a dummy element to be parent of the root. We don't use the org.jdom.Document type.
    val variables = new VariableMap()
    val targetNamespace = rootElemDecl.schemaDocument.targetNamespace
    val namespaces = new Namespaces()
    val status = Success
    val groupIndexStack = Nil
    val childIndexStack = Nil
    val arrayIndexStack = Nil
    val diagnostics = Nil
<<<<<<< HEAD
    val discriminator = false
    val newState = new PState(Stack(inStream), 0, -1, 0, -1, doc, variables, targetNamespace, namespaces, status, groupIndexStack, childIndexStack, arrayIndexStack, diagnostics, discriminator)
=======
    val newState = new PState(Stack(new PStateStream(inStream, 0, -1, 0, -1)), doc, variables, targetNamespace, namespaces, status, groupIndexStack, childIndexStack, arrayIndexStack, diagnostics)
>>>>>>> 0c72a42d
    newState
  }

  /**
   * For testing it is convenient to just hand it strings for data.
   */
  def createInitialState(rootElemDecl : GlobalElementDecl, data : String) : PState = {
    val in = Compiler.stringToReadableByteChannel(data)
    createInitialState(rootElemDecl, in, data.length)
  }

  /**
   * Construct our InStream object and initialize the state block.
   */
  def createInitialState(rootElemDecl : GlobalElementDecl, input : DFDL.Input, sizeHint : Long = -1) : PState = {
    val inStream =
      if (sizeHint != -1) new InStreamFromByteChannel(rootElemDecl, input, sizeHint)
      else new InStreamFromByteChannel(rootElemDecl, input)
    createInitialState(rootElemDecl, inStream)
  }
}

/**
 * Encapsulates the I/O as an abstraction that works something like a java.nio.ByteBuffer
 * but a bit more specialized for DFDL needs, e.g., supports offsets and positions in bits.
 */

trait InStream {
  /**
   * These return a value of the appropriate type, or they throw
   * an exception when there is no more data, or if the offset is past the end of data,
   * or if the offset exceeds implementation capacity such as for moving backwards in
   * the data beyond buffering capacity.
   */
  //  def getBinaryLong(bitOffset : Long,  isBigEndian : Boolean) : Long
  //  def getBinaryInt(bitOffset : Long,  isBigEndian : Boolean) : Int

<<<<<<< HEAD
  def fillCharBuffer(buf : CharBuffer, bitOffset : Long, decoder : CharsetDecoder) : Long
=======
  def fillCharBuffer(buf: CharBuffer, bitOffset: Long, decoder: CharsetDecoder): Long
  def fillCharBufferMixedData(cb: CharBuffer, bitOffset: Long, decoder: CharsetDecoder, endByte: Long = -1): (Long, Boolean)
>>>>>>> 0c72a42d

  def getInt(bitPos : Long, order : java.nio.ByteOrder) : Int
  def getDouble(bitPos : Long, order : java.nio.ByteOrder) : Double
  def getFloat(bitPos : Long, order : java.nio.ByteOrder) : Float

  // def fillCharBufferUntilDelimiterOrEnd
}

class InStreamFromByteChannel(context : ElementBase, in : DFDL.Input, sizeHint : Long = 1024 * 128) extends InStream with Logging { // 128K characters by default.
  val maxCharacterWidthInBytes = 4 // worst case. Ok for testing. Don't use this pessimistic technique for real data.
  var bb = ByteBuffer.allocate(maxCharacterWidthInBytes * sizeHint.toInt) // FIXME: all these Int length limits are too small for large data blobs
  // Verify there is not more data by making sure the buffer was not read to capacity.
  var count = in.read(bb) // just pull it all into the byte buffer
  if (count == bb.capacity) {
    // Buffer not big enough, allocate one 4 times larger and fill at offset
    var tooSmall = scala.collection.mutable.ListBuffer.empty[ByteBuffer]
    var lastWrite = 0
    while (count == bb.capacity()) {
      // Remember where we started
      bb.flip()
      bb.position(lastWrite)

      // Save old buffer and allocate anew
      tooSmall += bb
      bb = ByteBuffer.allocate(count * 4)

      // Leave space to copy the old buffers back to this one
      bb.position(count)
      lastWrite = count

      // Read in as much as possible
      count += in.read(bb)
    }
    // bb now holds enough space for the entire buffer starting from a position at the end of the previous buffer's size
    // so copy over the other buffers in tooSmall to fill in the gap
    bb.flip()
    tooSmall.foreach(b => { bb.put(b) })
    bb.position(0)
  } else {
    // Buffer is sufficiently sized
    bb.flip()
  }

  // System.err.println("InStream byte count is " + count)
  // note, our input data might just be empty string, in which case count is zero, and that's all legal.
  def fillCharBuffer(cb : CharBuffer, bitOffset : Long, decoder : CharsetDecoder) : Long = {
    context.subset(bitOffset % 8 == 0, "characters must begin on byte boundaries")
    val byteOffsetAsLong = (bitOffset >> 3)
    context.subset(byteOffsetAsLong <= Int.MaxValue, "maximum offset (in bytes) cannot exceed Int.MaxValue")
    val byteOffset = byteOffsetAsLong.toInt
    // 
    // Note: not thread safe. We're depending here on the byte buffer being private to us.
    //
    //    System.err.println("Decode ByteBufferAsCharBuffer: " + bb.asCharBuffer().toString())
    bb.position(byteOffset)
    //    System.err.println("Decode ByteOffset: " + byteOffset)
    //    System.err.println("Decode ByteBuffer: " + bb.toString())
    //    System.err.println("Decode CharFromByteBuffer: " + bb.getChar(byteOffset))
    //    System.err.println("Decode ByteBufferAsCharBuffer: " + bb.asCharBuffer().toString())
    //    while (bb.hasRemaining()){
    //      System.err.print(bb.get().toHexString + " ")
    //    }
    //    System.err.println
    decoder.reset()
    val cr1 = decoder.decode(bb, cb, true) // true means this is all the input you get.
    log(Debug("Decode Error1: " + cr1.toString()))
    if (cr1 != CoderResult.UNDERFLOW) {
      if (cr1 == CoderResult.OVERFLOW) {
        // it's ok. It just means we've satisfied the char buffer.
      } else // for some parsing, we need to know we couldn't decode, but this is expected behavior.
        return -1L // Assert.abort("Something went wrong while decoding characters: CoderResult = " + cr1)   
    }
    val cr2 = decoder.flush(cb)
    log(Debug("Decode Error2: " + cr2.toString()))
    if (cr2 != CoderResult.UNDERFLOW) {
      // Something went wrong
      return -1L // Assert.abort("Something went wrong while decoding characters: CoderResult = " + cr2) 
      // FIXME: proper handling of errors. Some of which are 
      // to be suppressed, other converted, others skipped, etc. 
    }
    cb.flip() // so the caller can now read the sb.

    val endBytePos = bb.position()

    bb.position(0) // prevent anyone depending on the buffer position across calls to any of the InStream methods.
    val endBitPos : Long = endBytePos << 3

    endBitPos
  }

  import SearchResult._
  import stringsearch.delimiter._
<<<<<<< HEAD
  def fillCharBufferUntilDelimiterOrEnd(cb : CharBuffer, bitOffset : Long,
    decoder : CharsetDecoder, separators : Set[String], terminators : Set[String],
    es : EscapeSchemeObj) : (String, Long, SearchResult, Delimiter) = {

    val me : String = "fillCharBufferUntilDelimiterOrEnd - "
=======
  def fillCharBufferUntilDelimiterOrEnd(cb: CharBuffer, bitOffset: Long, 
      decoder: CharsetDecoder, separators: Set[String], terminators: Set[String],
      es: EscapeSchemeObj): (String, Long, SearchResult, Delimiter) = {
   // setLoggingLevel(LogLevel.Debug)
    
    val me: String = "fillCharBufferUntilDelimiterOrEnd - "
>>>>>>> 0c72a42d
    log(Debug("BEG_fillCharBufferUntilDelimiterOrEnd"))

    val byteOffsetAsLong = (bitOffset >> 3)
    val byteOffset = byteOffsetAsLong.toInt

    log(Debug(me + "Starting at byteOffset: " + byteOffset))
    log(Debug(me + "Starting at bitOffset: " + bitOffset))

    var (endBitPosA : Long, state) = fillCharBufferMixedData(cb, bitOffset, decoder)
    var sb : StringBuilder = new StringBuilder // To keep track of the searched text
    val dSearch = new DelimSearcher with ConsoleLogger
    var buf = cb

    if (endBitPosA == -1L) {
      log(Debug(me + "Failed, reached end of buffer."))
      log(Debug("END_fillCharBufferUntilDelimiterOrEnd - ERR!"))
      //return (cb.toString(), -1L, SearchResult.NoMatch, null)
      return (null, -1L, SearchResult.EOD, null)
    }

    //println("START_CB: " + cb.toString())
<<<<<<< HEAD

=======
    
    log(Debug(me + "Looking for: " + separators + " and terminators: " + terminators))
    
>>>>>>> 0c72a42d
    dSearch.setEscapeScheme(es)

    separators foreach {
      x => dSearch.addSeparator(x)
    }

    terminators foreach {
      x => dSearch.addTerminator(x)
    }

    var (theState, result, endPos, endPosDelim, theDelimiter) = dSearch.search(buf, 0)

    if (theDelimiter == null) { (cb.toString(), -1L, SearchResult.NoMatch, null) }

    if (theDelimiter != null) { log(Debug(me + "Reached " + theDelimiter)) }

    if (theState == SearchResult.FullMatch) {
      sb.append(result)
    }
    var EOF : Boolean = false // Did we run off the end of the buffer?

    if (buf.toString().length == 0) { EOF = true } // Buffer was empty to start, nothing to do.

    // Proceed until we encounter a FullMatch or EOF
    while ((theState == SearchResult.NoMatch || theState == SearchResult.PartialMatch) && endBitPosA != -1 && !EOF) {
      log(Debug("fillCharBufferUntilDelimiterOrEnd - LOOP!"))
      buf.clear()
      buf = CharBuffer.allocate(buf.length() * 2)

      val fillState = fillCharBufferMixedData(buf, bitOffset, decoder)
      endBitPosA = fillState._1
      EOF = fillState._2

      var (state2, result2, endPos2, endPosDelim2, theDelimiter2) = dSearch.search(buf, 0, true)
      theState = state2
      endPos = endPos2
      theDelimiter = theDelimiter2

      if (theState != SearchResult.PartialMatch) {
        sb.append(result2)
      }
    }

    // Encode the found string in order to calculate
    // the ending position of the ByteBuffer
    //
    val charSet = decoder.charset()
    val resBB = charSet.encode(sb.toString())

    val resNumBytes = resBB.limit() // TODO: Pretty sure limit is better than length

    // Calculate the new ending position of the ByteBuffer
    if (endPos != -1) {
      endBitPosA = bitOffset + (resNumBytes * 8)
    } else {
      endPos = resBB.limit()
      endBitPosA = (resBB.limit() << 3)
    }

    log(Debug(me + "Ended at byteOffset: " + (resNumBytes + byteOffset)))
    log(Debug(me + "Ended at bitOffset: " + endBitPosA))

    log(Debug("END_fillCharBufferUntilDelimiterOrEnd - CB: " + sb.toString() + ", EndBitPos: " + endBitPosA))
    log(Debug("END_fillCharBufferUntilDelimiterOrEnd"))
    (sb.toString(), endBitPosA, theState, theDelimiter)
  }

  def fillCharBufferWithPatternMatch(cb : CharBuffer, bitOffset : Long, decoder : CharsetDecoder,
    pattern : String) : (String, Long, SearchResult) = {
    log(Debug("===\nSTART_FILL!\n===\n"))
    val byteOffsetAsLong = (bitOffset >> 3)
    val byteOffset = byteOffsetAsLong.toInt

    var (endBitPosA : Long, state) = fillCharBufferMixedData(cb, bitOffset, decoder)
    var sb : StringBuilder = new StringBuilder // To keep track of the searched text
    val dSearch = pattern.r
    var buf = cb

    if (endBitPosA == -1L) {
      log(Debug("Failed, reached end of buffer."))
      //return (cb.toString(), -1L, SearchResult.NoMatch, "")
      return (null, -1L, SearchResult.EOD)
    }

    log(Debug("START_CB: " + cb.toString()))
    log(Debug("CB_" + cb.toString() + "_END_CB"))

    var (theState, endPos, result) = dSearch findPrefixMatchOf buf match {
      case Some(mch) => (SearchResult.FullMatch, mch.end.toLong, mch.matched)
      // Initial/Default values if not matched
      // TODO: What should result be if string not found?
      case None => (SearchResult.NoMatch, -1L, "")
    }

    // TODO: What is this line for?
    var imBuffer = CharBuffer.allocate(buf.capacity)

    if (theState == SearchResult.FullMatch) {
      sb.append(result)
    }
    var EOF : Boolean = false

    if (buf.toString().length == 0) { EOF = true } // Buffer was empty to start, nothing to do.

    // Buffer not big enough
    // TODO: There should be a way to pre-allocate the buffer to be big enough or at least get a better estimate than
    //       1000
    // Proceed until we encounter a FullMatch or EOF
    while ((theState == SearchResult.NoMatch || theState == SearchResult.PartialMatch) && endBitPosA != -1 && !EOF) {
      // TODO: Clear??  You mean copy it again?
      buf.clear()
      buf = CharBuffer.allocate(buf.length * 2)

      val fillState = fillCharBufferMixedData(buf, bitOffset, decoder)
      endBitPosA = fillState._1
      EOF = fillState._2

      var (state2, endPos2, result2) = dSearch findPrefixMatchOf buf match {
        case Some(mch) => (SearchResult.FullMatch, mch.end.toLong, mch.matched)
        // TODO: What should result be if string not found?
        case None => (SearchResult.NoMatch, -1L, "")
      }
      theState = state2
      endPos = endPos2

      if (theState != SearchResult.PartialMatch) {
        sb.append(result2)
      }
    }

    // Encode the found string in order to calculate
    // the ending position of the ByteBuffer
    //
    val charSet = decoder.charset()
    val resBB = charSet.encode(sb.toString())

    log(Debug("ENDPOS_FillCharBuffer: " + endPos))

    //    // Calculate the new ending position of the ByteBuffer
    //    if (endPos != -1) {
    //      endBitPosA = (endPos << 3) + bitOffset
    //    } else {
    //      endBitPosA = (resBB.limit() << 3) + bitOffset
    //    }

    val resNumBytes = resBB.limit() // TODO: Pretty sure limit is better than length

    // Calculate the new ending position of the ByteBuffer
    if (endPos != -1) {
      endBitPosA = bitOffset + (resNumBytes * 8)
    } else {
      endPos = resBB.limit()
      endBitPosA = (resBB.limit() << 3)
    }
    log(Debug("FILL - CB: " + sb.toString() + ", EndBitPos: " + endBitPosA))
    log(Debug("===\nEND_FILL!\n===\n"))
    (sb.toString(), endBitPosA, theState)
  }

  def decodeNBytes(N : Int, array : Array[Byte], decoder : CharsetDecoder) : CharBuffer = {
    val list : Queue[Byte] = Queue.empty
    for (i <- 0 to N - 1) {
      list += array(i).toByte
//      System.err.println(array(i).toByte.toHexString)
    }
//    System.err.println
    val cb = decoder.decode(ByteBuffer.wrap(list.toArray[Byte]))
    cb
  }
<<<<<<< HEAD

  def decodeUntilFail(bytesArray : Array[Byte], decoder : CharsetDecoder, endByte : Int) : (CharBuffer, Int) = {
    var cbFinal : CharBuffer = CharBuffer.allocate(1)
    var cbPrev : CharBuffer = CharBuffer.allocate(1)
    var numBytes : Int = 1
=======
  
  def decodeUntilFail(bytesArray: Array[Byte], decoder: CharsetDecoder, endByte: Long): (CharBuffer, Long) = {
    var cbFinal: CharBuffer = CharBuffer.allocate(1)
    var cbPrev: CharBuffer = CharBuffer.allocate(1)
    var numBytes: Int = 1
>>>>>>> 0c72a42d
    while (numBytes <= endByte) {
      try {
        cbPrev = decodeNBytes(numBytes, bytesArray, decoder)
        cbFinal = cbPrev
      } catch {
<<<<<<< HEAD
        case e : Exception => log(Debug("Exception in decodeUntilFail: " + e.toString()))
=======
        case e: Exception => //log(Debug("Exception in decodeUntilFail: " + e.toString()))
>>>>>>> 0c72a42d
      }
      numBytes += 1
    }
    (cbFinal, (numBytes - 1))
  }

  // Fills the CharBuffer with as many bytes as can be decoded successfully.
  //
<<<<<<< HEAD
  def fillCharBufferMixedData(cb : CharBuffer, bitOffset : Long, decoder : CharsetDecoder) : (Long, Boolean) = {

=======
  def fillCharBufferMixedData(cb: CharBuffer, bitOffset: Long, decoder: CharsetDecoder, numBytes: Long = -1): (Long, Boolean) = {
    
>>>>>>> 0c72a42d
    //TODO: Mike, how do we call these asserts now? Assert.subset(bitOffset % 8 == 0, "characters must begin on byte boundaries")
    val byteOffsetAsLong = (bitOffset >> 3)
    //TODO: Mike, how do we call these asserts now? Assert.subset(byteOffsetAsLong <= Int.MaxValue, "maximum offset (in bytes) cannot exceed Int.MaxValue")
    val byteOffset = byteOffsetAsLong.toInt
    val me : String = "fillCharBufferMixedData - "
    // 
    // Note: not thread safe. We're depending here on the byte buffer being private to us.
    //
    log(Debug(me + "Start at byteOffset " + byteOffset))
    log(Debug(me + "byteBuffer limit: " + bb.limit()))

    if (byteOffset >= bb.limit()) {
      // We are at end, nothing more to do.
      log(Debug(me + "byteOffset >= limit! Nothing more to do."))
      return (-1L, true)
    }

    bb.position(byteOffset) // Set byte position of ByteBuffer to the offset
    decoder.reset()

    var byteArray : Array[Byte] = new Array[Byte](bb.limit() - byteOffset)

    // Retrieve a byte array from offset to end of ByteBuffer.
    // Starts at 0, because ByteBuffer was already set to byteOffset
    // Ends at ByteBuffer limit in Bytes minus the offset
    bb.get(byteArray, 0, (bb.limit - byteOffset))
<<<<<<< HEAD

    var (result : CharBuffer, bytesDecoded : Int) = decodeUntilFail(byteArray, decoder, bb.limit())

    if (bytesDecoded == 0) { return (-1L, true) }

    log(Debug("MixedDataResult: BEG_" + result + "_END , bytesDecoded: " + bytesDecoded))

=======
    
    var endAtByte = numBytes
    
    if (endAtByte == -1){ endAtByte = bb.limit}
    
    System.err.println("endAtByte: " + endAtByte)
    
    var (result:CharBuffer, bytesDecoded: Long) = decodeUntilFail(byteArray, decoder, endAtByte)
    
    if (bytesDecoded == 0){ return (-1L, true) }
    
    log(Debug("MixedDataResult: BEG_" + result + "_END , bytesDecoded: " + bytesDecoded))
    System.err.println("MixedDataResult: BEG_" + result + "_END , bytesDecoded: " + bytesDecoded)
  
>>>>>>> 0c72a42d
    cb.clear()
    cb.append(result)

    cb.flip() // so the caller can now read the sb.

    val endBytePos = byteOffset + bytesDecoded

    log(Debug(me + "Ended at byte pos " + endBytePos))

    var EOF : Boolean = bb.limit() == bb.position()

    bb.position(0) // prevent anyone depending on the buffer position across calls to any of the InStream methods.
    val endBitPos : Long = endBytePos << 3

    log(Debug(me + "Ended at bit pos " + endBitPos))

    (endBitPos, EOF)
  }

  // Read the delimiter if possible off of the ByteBuffer
  //
<<<<<<< HEAD
  def getDelimiter(cb : CharBuffer, bitOffset : Long,
    decoder : CharsetDecoder, separators : Set[String], terminators : Set[String],
    es : EscapeSchemeObj) : (String, Long, Long, SearchResult, Delimiter) = {

=======
  def getDelimiter(cb: CharBuffer, bitOffset: Long, 
      decoder: CharsetDecoder, separators: Set[String], terminators: Set[String],
      es: EscapeSchemeObj): (String, Long, Long, SearchResult, Delimiter) = {
    setLoggingLevel(LogLevel.Debug)
>>>>>>> 0c72a42d
    log(Debug("BEG_getDelimiter"))

    val me : String = "getDelimiter - "

    log(Debug(me + "Looking for: " + separators + " AND " + terminators))

    val byteOffsetAsLong = (bitOffset >> 3)

    val byteOffset = byteOffsetAsLong.toInt

    log(Debug(me + "ByteOffset: " + byteOffset + " BitOffset: " + bitOffset))

    var (endBitPos : Long, state) = fillCharBufferMixedData(cb, bitOffset, decoder)
    var endBitPosA : Long = endBitPos

    if (endBitPos == -1L) {
      log(Debug(me + "Failed, reached end of buffer."))
      log(Debug("END_getDelimiter - End of Buffer!"))
      return (cb.toString(), -1L, -1L, SearchResult.NoMatch, null)
    }

    var sb : StringBuilder = new StringBuilder // To keep track of the searched text
    val dSearch = new DelimSearcher with Logging
    var buf = cb

    dSearch.setEscapeScheme(es)

    separators foreach { x => dSearch.addSeparator(x) }

    terminators foreach { x => dSearch.addTerminator(x) }

    var (theState, result, endPos, endPosDelim, theDelimiter) = dSearch.search(buf, 0)
<<<<<<< HEAD

    if (theDelimiter == null) { return (cb.toString(), -1L, -1L, SearchResult.NoMatch, null) }

    log(Debug("theDelimiter: " + theDelimiter.typeDef))

    if (theDelimiter.typeDef == DelimiterType.Terminator) { return (cb.toString(), -1L, -1L, SearchResult.NoMatch, null) }

=======
    
    if (theDelimiter == null){ return (cb.toString(), -1L, -1L, SearchResult.NoMatch, null) }
    
    log(Debug("theDelimiter: " + theDelimiter.toString() + " theState: " + theState))
    
    //if (theDelimiter.typeDef == DelimiterType.Terminator) { return (cb.toString(), -1L, -1L, SearchResult.NoMatch, null) }
    
>>>>>>> 0c72a42d
    if (theState == SearchResult.FullMatch) {
      sb.append(result)
    }

    var EOF : Boolean = false // Flag to indicate if we ran out of data to fill CharBuffer with

    if (buf.toString().length == 0) { EOF = true } // Buffer was empty to start, nothing to do

    // Proceed until we encounter a FullMatch or EOF (we ran out of data)
    while ((theState == SearchResult.NoMatch || theState == SearchResult.PartialMatch) && endBitPosA != -1 && !EOF) {
      buf.clear()
      buf = CharBuffer.allocate(buf.length() * 2)

      val fillState = fillCharBufferMixedData(buf, bitOffset, decoder)
      endBitPosA = fillState._1
      EOF = fillState._2 // Determine if we ran out of data to fill the CharBuffer with

      var (state2, result2, endPos2, endPosDelim2, theDelimiter2) = dSearch.search(buf, endPosDelim, false)

      theState = state2 // Determine if there was a Full, Partial or No Match
      endPos = endPos2 // Start of delimiter
      endPosDelim = endPosDelim2 // End of delimiter
      theDelimiter = theDelimiter2

      if (theState != SearchResult.PartialMatch) {
        sb.append(result2)
      }
    }

    var delimLength = endPosDelim - endPos

    if (endPosDelim == 0 && endPos == 0 && theState == SearchResult.FullMatch) { delimLength = 1 }

    // Encode the found string in order to calculate
    // the ending position of the ByteBuffer
    //
    val charSet = decoder.charset()
    val resBB = charSet.encode(sb.toString())

    val resNumBytes = resBB.limit() // TODO: Pretty sure limit is better than length

    // Calculate the new ending position of the ByteBuffer
    if (endPos != -1) {
      endBitPosA = bitOffset + (resNumBytes * 8)
    } else {
      endPos = resBB.limit()
      endBitPosA = (resBB.limit() << 3)
    }
    var endBitPosDelimA : Long = endBitPosA

    if (endPosDelim != -1) {
      endBitPosDelimA = bitOffset + (resNumBytes * 8)
    }

    log(Debug(me + "Ended at BytePos: " + (byteOffset + resNumBytes)))
    log(Debug(me + "Ended at bitPos: " + endBitPosA))
    log(Debug("END_getDelimiter"))
<<<<<<< HEAD

    if (endPos != -1 && endPosDelim != -1) { (cb.subSequence(endPos, endPosDelim).toString(), endBitPosA, endBitPosDelimA, theState, theDelimiter) }
=======
    
    if (endPos != -1 && endPosDelim != -1){ (cb.subSequence(endPos, endPosDelim+1).toString(), endBitPosA, endBitPosDelimA, theState, theDelimiter) }
>>>>>>> 0c72a42d
    else { (cb.toString(), endBitPosA, endBitPosDelimA, theState, theDelimiter) }
  }

  def getInt(bitPos : Long, order : java.nio.ByteOrder) = {
    Assert.invariant(bitPos % 8 == 0)
    val bytePos = (bitPos >> 3).toInt
    bb.order(order)
    bb.getInt(bytePos)
  }

  def getDouble(bitPos : Long, order : java.nio.ByteOrder) = {
    Assert.invariant(bitPos % 8 == 0)
    val bytePos = (bitPos >> 3).toInt
    bb.order(order)
    val double = bb.getDouble(bytePos)
    double
  }

  def getFloat(bitPos : Long, order : java.nio.ByteOrder) = {
    Assert.invariant(bitPos % 8 == 0)
    val bytePos = (bitPos >> 3).toInt
    bb.order(order)
    bb.getFloat(bytePos)
  }

  def withLimit(startBitPos : Long, endBitPos : Long) = {
    Assert.invariant((startBitPos & 7) == 0)
    Assert.invariant((endBitPos & 7) == 0)
    val startByte = startBitPos / 8
    val endByte = (endBitPos + 7) / 8
    val count = endByte - startByte
    var bytes : Array[Byte] = new Array(count.asInstanceOf[Int])
    val oldPos = bb.position
    bb.position(startByte.asInstanceOf[Int])
    bb.get(bytes, 0, count.asInstanceOf[Int])
    val inputStream = new ByteArrayInputStream(bytes)
    val rbc = java.nio.channels.Channels.newChannel(inputStream)
    bb.position(oldPos)
    rbc
  }
}
<|MERGE_RESOLUTION|>--- conflicted
+++ resolved
@@ -312,23 +312,6 @@
  * which should be isolated to the alternative parser.
  */
 class PState(
-<<<<<<< HEAD
-  val inStreamStack : Stack[InStream],
-  val bitPos : Long,
-  val bitLimit : Long,
-  val charPos : Long,
-  val charLimit : Long,
-  val parent : org.jdom.Element,
-  val variableMap : VariableMap,
-  val target : String,
-  val namespaces : Namespaces,
-  val status : ProcessorResult,
-  val groupIndexStack : List[Long],
-  val childIndexStack : List[Long],
-  val arrayIndexStack : List[Long],
-  val diagnostics : List[Diagnostic],
-  val discriminator : Boolean) {
-=======
   val inStreamStateStack: Stack[PStateStream],
   val parent: org.jdom.Element,
   val variableMap: VariableMap,
@@ -338,8 +321,8 @@
   val groupIndexStack: List[Long],
   val childIndexStack: List[Long],
   val arrayIndexStack: List[Long],
-  val diagnostics : List[Diagnostic]) {
->>>>>>> 0c72a42d
+  val diagnostics : List[Diagnostic],
+  val discriminator : Boolean) {
   def bytePos = bitPos >> 3
   def whichBit = bitPos % 8
   def groupPos = groupIndexStack.head
@@ -356,72 +339,45 @@
    * Convenience functions for creating a new state, changing only
    * one or a related subset of the state components to a new one.
    */
-<<<<<<< HEAD
-  def withInStream(inStream : InStream, status : ProcessorResult = Success) =
-    new PState(inStreamStack push (inStream), bitPos, bitLimit, charPos, charLimit, parent, variableMap, target, namespaces, status, groupIndexStack, childIndexStack, arrayIndexStack, diagnostics, discriminator)
-  def withLastInStream(status : ProcessorResult = Success) = {
-    inStreamStack pop ()
-    new PState(inStreamStack, bitPos, bitLimit, charPos, charLimit, parent, variableMap, target, namespaces, status, groupIndexStack, childIndexStack, arrayIndexStack, diagnostics, discriminator)
-  }
-  def withPos(bitPos : Long, charPos : Long, status : ProcessorResult = Success) =
-    new PState(inStreamStack, bitPos, bitLimit, charPos, charLimit, parent, variableMap, target, namespaces, status, groupIndexStack, childIndexStack, arrayIndexStack, diagnostics, discriminator)
-  def withEndBitLimit(bitLimit : Long, status : ProcessorResult = Success) =
-    new PState(inStreamStack, bitPos, bitLimit, charPos, charLimit, parent, variableMap, target, namespaces, status, groupIndexStack, childIndexStack, arrayIndexStack, diagnostics, discriminator)
-  def withParent(parent : org.jdom.Element, status : ProcessorResult = Success) =
-    new PState(inStreamStack, bitPos, bitLimit, charPos, charLimit, parent, variableMap, target, namespaces, status, groupIndexStack, childIndexStack, arrayIndexStack, diagnostics, discriminator)
-  def withVariables(variableMap : VariableMap, status : ProcessorResult = Success) =
-    new PState(inStreamStack, bitPos, bitLimit, charPos, charLimit, parent, variableMap, target, namespaces, status, groupIndexStack, childIndexStack, arrayIndexStack, diagnostics, discriminator)
-  def withGroupIndexStack(groupIndexStack : List[Long], status : ProcessorResult = Success) =
-    new PState(inStreamStack, bitPos, bitLimit, charPos, charLimit, parent, variableMap, target, namespaces, status, groupIndexStack, childIndexStack, arrayIndexStack, diagnostics, discriminator)
-  def withChildIndexStack(childIndexStack : List[Long], status : ProcessorResult = Success) =
-    new PState(inStreamStack, bitPos, bitLimit, charPos, charLimit, parent, variableMap, target, namespaces, status, groupIndexStack, childIndexStack, arrayIndexStack, diagnostics, discriminator)
-  def withArrayIndexStack(arrayIndexStack : List[Long], status : ProcessorResult = Success) =
-    new PState(inStreamStack, bitPos, bitLimit, charPos, charLimit, parent, variableMap, target, namespaces, status, groupIndexStack, childIndexStack, arrayIndexStack, diagnostics, discriminator)
-  def failed(msg : => String) : PState =
-    failed(new GeneralParseFailure(msg))
-  def failed(failureDiagnostic : Diagnostic) =
-    new PState(inStreamStack, bitPos, bitLimit, charPos, charLimit, parent, variableMap, target, namespaces, new Failure(failureDiagnostic.getMessage), groupIndexStack, childIndexStack, arrayIndexStack, failureDiagnostic :: diagnostics, discriminator)
-=======
+
   def withInStreamState(inStreamState: PStateStream, status: ProcessorResult = Success) =
-    new PState(inStreamStateStack push(inStreamState), parent, variableMap, target, namespaces, status, groupIndexStack, childIndexStack, arrayIndexStack, diagnostics)
+    new PState(inStreamStateStack push(inStreamState), parent, variableMap, target, namespaces, status, groupIndexStack, childIndexStack, arrayIndexStack, diagnostics, discriminator)
   def withInStream(inStream: InStream, status: ProcessorResult = Success) =
-    new PState(inStreamStateStack push(new PStateStream(inStream, bitPos, bitLimit, charPos, charLimit)), parent, variableMap, target, namespaces, status, groupIndexStack, childIndexStack, arrayIndexStack, diagnostics)
+    new PState(inStreamStateStack push(new PStateStream(inStream, bitPos, bitLimit, charPos, charLimit)), parent, variableMap, target, namespaces, status, groupIndexStack, childIndexStack, arrayIndexStack, diagnostics, discriminator)
   def withLastInStream(status: ProcessorResult = Success) = {
     var lastBitPos = bitPos
     var lastCharPos = if (charPos > 0) charPos else 0
     inStreamStateStack pop()
-    new PState(inStreamStateStack, parent, variableMap, target, namespaces, status, groupIndexStack, childIndexStack, arrayIndexStack, diagnostics) withPos(bitPos + lastBitPos, charPos + lastCharPos)
+    new PState(inStreamStateStack, parent, variableMap, target, namespaces, status, groupIndexStack, childIndexStack, arrayIndexStack, diagnostics, discriminator) withPos(bitPos + lastBitPos, charPos + lastCharPos)
   }
   def withPos(bitPos: Long, charPos: Long, status: ProcessorResult = Success) = {
     var newInStreamStateStack = inStreamStateStack clone()
     newInStreamStateStack pop()
     newInStreamStateStack push(new PStateStream(inStream, bitLimit, charLimit, bitPos, charPos))
-    new PState(newInStreamStateStack, parent, variableMap, target, namespaces, status, groupIndexStack, childIndexStack, arrayIndexStack, diagnostics)
+    new PState(newInStreamStateStack, parent, variableMap, target, namespaces, status, groupIndexStack, childIndexStack, arrayIndexStack, diagnostics, discriminator)
   }
   def withEndBitLimit(bitLimit: Long, status: ProcessorResult = Success) = {
     var newInStreamStateStack = inStreamStateStack clone()
     newInStreamStateStack pop()
     newInStreamStateStack push(new PStateStream(inStream, bitLimit, charLimit, bitPos, charPos))
-    new PState(newInStreamStateStack, parent, variableMap, target, namespaces, status, groupIndexStack, childIndexStack, arrayIndexStack, diagnostics)
+    new PState(newInStreamStateStack, parent, variableMap, target, namespaces, status, groupIndexStack, childIndexStack, arrayIndexStack, diagnostics, discriminator)
   }
   def withParent(parent: org.jdom.Element, status: ProcessorResult = Success) =
-    new PState(inStreamStateStack, parent, variableMap, target, namespaces, status, groupIndexStack, childIndexStack, arrayIndexStack, diagnostics)
+    new PState(inStreamStateStack, parent, variableMap, target, namespaces, status, groupIndexStack, childIndexStack, arrayIndexStack, diagnostics, discriminator)
   def withVariables(variableMap: VariableMap, status: ProcessorResult = Success) =
-    new PState(inStreamStateStack, parent, variableMap, target, namespaces, status, groupIndexStack, childIndexStack, arrayIndexStack, diagnostics)
+    new PState(inStreamStateStack, parent, variableMap, target, namespaces, status, groupIndexStack, childIndexStack, arrayIndexStack, diagnostics, discriminator)
   def withGroupIndexStack(groupIndexStack: List[Long], status: ProcessorResult = Success) =
-    new PState(inStreamStateStack, parent, variableMap, target, namespaces, status, groupIndexStack, childIndexStack, arrayIndexStack, diagnostics)
+    new PState(inStreamStateStack, parent, variableMap, target, namespaces, status, groupIndexStack, childIndexStack, arrayIndexStack, diagnostics, discriminator)
   def withChildIndexStack(childIndexStack: List[Long], status: ProcessorResult = Success) =
-    new PState(inStreamStateStack, parent, variableMap, target, namespaces, status, groupIndexStack, childIndexStack, arrayIndexStack, diagnostics)
+    new PState(inStreamStateStack, parent, variableMap, target, namespaces, status, groupIndexStack, childIndexStack, arrayIndexStack, diagnostics, discriminator)
   def withArrayIndexStack(arrayIndexStack: List[Long], status: ProcessorResult = Success) =
-    new PState(inStreamStateStack, parent, variableMap, target, namespaces, status, groupIndexStack, childIndexStack, arrayIndexStack, diagnostics)
+    new PState(inStreamStateStack, parent, variableMap, target, namespaces, status, groupIndexStack, childIndexStack, arrayIndexStack, diagnostics, discriminator)
   def failed(msg: => String) : PState =
     failed(new GeneralParseFailure(msg))
   def failed(failureDiagnostic: Diagnostic) =
-    new PState(inStreamStateStack, parent, variableMap, target, namespaces, new Failure(failureDiagnostic.getMessage), groupIndexStack, childIndexStack, arrayIndexStack, failureDiagnostic :: diagnostics)
->>>>>>> 0c72a42d
-
+    new PState(inStreamStateStack, parent, variableMap, target, namespaces, new Failure(failureDiagnostic.getMessage), groupIndexStack, childIndexStack, arrayIndexStack, failureDiagnostic :: diagnostics, discriminator)
   def withDiscriminator(disc : Boolean) = 
-     new PState(inStreamStack, bitPos, bitLimit, charPos, charLimit, parent, variableMap, target, namespaces, status, groupIndexStack, childIndexStack, arrayIndexStack, diagnostics, disc)
+     new PState(inStreamStateStack, parent, variableMap, target, namespaces, status, groupIndexStack, childIndexStack, arrayIndexStack, diagnostics, disc)
   /**
    * advance our position, as a child element of a parent, and our index within the current sequence group.
    *
@@ -486,12 +442,8 @@
     val childIndexStack = Nil
     val arrayIndexStack = Nil
     val diagnostics = Nil
-<<<<<<< HEAD
     val discriminator = false
-    val newState = new PState(Stack(inStream), 0, -1, 0, -1, doc, variables, targetNamespace, namespaces, status, groupIndexStack, childIndexStack, arrayIndexStack, diagnostics, discriminator)
-=======
-    val newState = new PState(Stack(new PStateStream(inStream, 0, -1, 0, -1)), doc, variables, targetNamespace, namespaces, status, groupIndexStack, childIndexStack, arrayIndexStack, diagnostics)
->>>>>>> 0c72a42d
+    val newState = new PState(Stack(new PStateStream(inStream, 0, -1, 0, -1)), doc, variables, targetNamespace, namespaces, status, groupIndexStack, childIndexStack, arrayIndexStack, diagnostics, discriminator)
     newState
   }
 
@@ -529,12 +481,9 @@
   //  def getBinaryLong(bitOffset : Long,  isBigEndian : Boolean) : Long
   //  def getBinaryInt(bitOffset : Long,  isBigEndian : Boolean) : Int
 
-<<<<<<< HEAD
-  def fillCharBuffer(buf : CharBuffer, bitOffset : Long, decoder : CharsetDecoder) : Long
-=======
+
   def fillCharBuffer(buf: CharBuffer, bitOffset: Long, decoder: CharsetDecoder): Long
   def fillCharBufferMixedData(cb: CharBuffer, bitOffset: Long, decoder: CharsetDecoder, endByte: Long = -1): (Long, Boolean)
->>>>>>> 0c72a42d
 
   def getInt(bitPos : Long, order : java.nio.ByteOrder) : Int
   def getDouble(bitPos : Long, order : java.nio.ByteOrder) : Double
@@ -627,20 +576,13 @@
 
   import SearchResult._
   import stringsearch.delimiter._
-<<<<<<< HEAD
-  def fillCharBufferUntilDelimiterOrEnd(cb : CharBuffer, bitOffset : Long,
-    decoder : CharsetDecoder, separators : Set[String], terminators : Set[String],
-    es : EscapeSchemeObj) : (String, Long, SearchResult, Delimiter) = {
-
-    val me : String = "fillCharBufferUntilDelimiterOrEnd - "
-=======
+
   def fillCharBufferUntilDelimiterOrEnd(cb: CharBuffer, bitOffset: Long, 
       decoder: CharsetDecoder, separators: Set[String], terminators: Set[String],
       es: EscapeSchemeObj): (String, Long, SearchResult, Delimiter) = {
    // setLoggingLevel(LogLevel.Debug)
     
     val me: String = "fillCharBufferUntilDelimiterOrEnd - "
->>>>>>> 0c72a42d
     log(Debug("BEG_fillCharBufferUntilDelimiterOrEnd"))
 
     val byteOffsetAsLong = (bitOffset >> 3)
@@ -662,13 +604,9 @@
     }
 
     //println("START_CB: " + cb.toString())
-<<<<<<< HEAD
-
-=======
-    
+
     log(Debug(me + "Looking for: " + separators + " and terminators: " + terminators))
     
->>>>>>> 0c72a42d
     dSearch.setEscapeScheme(es)
 
     separators foreach {
@@ -838,29 +776,21 @@
     val cb = decoder.decode(ByteBuffer.wrap(list.toArray[Byte]))
     cb
   }
-<<<<<<< HEAD
-
-  def decodeUntilFail(bytesArray : Array[Byte], decoder : CharsetDecoder, endByte : Int) : (CharBuffer, Int) = {
-    var cbFinal : CharBuffer = CharBuffer.allocate(1)
-    var cbPrev : CharBuffer = CharBuffer.allocate(1)
-    var numBytes : Int = 1
-=======
+
   
   def decodeUntilFail(bytesArray: Array[Byte], decoder: CharsetDecoder, endByte: Long): (CharBuffer, Long) = {
     var cbFinal: CharBuffer = CharBuffer.allocate(1)
     var cbPrev: CharBuffer = CharBuffer.allocate(1)
     var numBytes: Int = 1
->>>>>>> 0c72a42d
+
     while (numBytes <= endByte) {
       try {
         cbPrev = decodeNBytes(numBytes, bytesArray, decoder)
         cbFinal = cbPrev
       } catch {
-<<<<<<< HEAD
-        case e : Exception => log(Debug("Exception in decodeUntilFail: " + e.toString()))
-=======
+
         case e: Exception => //log(Debug("Exception in decodeUntilFail: " + e.toString()))
->>>>>>> 0c72a42d
+
       }
       numBytes += 1
     }
@@ -869,13 +799,9 @@
 
   // Fills the CharBuffer with as many bytes as can be decoded successfully.
   //
-<<<<<<< HEAD
-  def fillCharBufferMixedData(cb : CharBuffer, bitOffset : Long, decoder : CharsetDecoder) : (Long, Boolean) = {
-
-=======
+
   def fillCharBufferMixedData(cb: CharBuffer, bitOffset: Long, decoder: CharsetDecoder, numBytes: Long = -1): (Long, Boolean) = {
     
->>>>>>> 0c72a42d
     //TODO: Mike, how do we call these asserts now? Assert.subset(bitOffset % 8 == 0, "characters must begin on byte boundaries")
     val byteOffsetAsLong = (bitOffset >> 3)
     //TODO: Mike, how do we call these asserts now? Assert.subset(byteOffsetAsLong <= Int.MaxValue, "maximum offset (in bytes) cannot exceed Int.MaxValue")
@@ -902,30 +828,22 @@
     // Starts at 0, because ByteBuffer was already set to byteOffset
     // Ends at ByteBuffer limit in Bytes minus the offset
     bb.get(byteArray, 0, (bb.limit - byteOffset))
-<<<<<<< HEAD
-
-    var (result : CharBuffer, bytesDecoded : Int) = decodeUntilFail(byteArray, decoder, bb.limit())
-
-    if (bytesDecoded == 0) { return (-1L, true) }
-
+
+    
+    var endAtByte = numBytes
+    
+    if (endAtByte == -1){ endAtByte = bb.limit}
+    
+    System.err.println("endAtByte: " + endAtByte)
+    
+    var (result:CharBuffer, bytesDecoded: Long) = decodeUntilFail(byteArray, decoder, endAtByte)
+    
+    if (bytesDecoded == 0){ return (-1L, true) }
+    
     log(Debug("MixedDataResult: BEG_" + result + "_END , bytesDecoded: " + bytesDecoded))
 
-=======
-    
-    var endAtByte = numBytes
-    
-    if (endAtByte == -1){ endAtByte = bb.limit}
-    
-    System.err.println("endAtByte: " + endAtByte)
-    
-    var (result:CharBuffer, bytesDecoded: Long) = decodeUntilFail(byteArray, decoder, endAtByte)
-    
-    if (bytesDecoded == 0){ return (-1L, true) }
-    
-    log(Debug("MixedDataResult: BEG_" + result + "_END , bytesDecoded: " + bytesDecoded))
     System.err.println("MixedDataResult: BEG_" + result + "_END , bytesDecoded: " + bytesDecoded)
   
->>>>>>> 0c72a42d
     cb.clear()
     cb.append(result)
 
@@ -947,17 +865,12 @@
 
   // Read the delimiter if possible off of the ByteBuffer
   //
-<<<<<<< HEAD
-  def getDelimiter(cb : CharBuffer, bitOffset : Long,
-    decoder : CharsetDecoder, separators : Set[String], terminators : Set[String],
-    es : EscapeSchemeObj) : (String, Long, Long, SearchResult, Delimiter) = {
-
-=======
+
   def getDelimiter(cb: CharBuffer, bitOffset: Long, 
       decoder: CharsetDecoder, separators: Set[String], terminators: Set[String],
       es: EscapeSchemeObj): (String, Long, Long, SearchResult, Delimiter) = {
     setLoggingLevel(LogLevel.Debug)
->>>>>>> 0c72a42d
+
     log(Debug("BEG_getDelimiter"))
 
     val me : String = "getDelimiter - "
@@ -990,15 +903,6 @@
     terminators foreach { x => dSearch.addTerminator(x) }
 
     var (theState, result, endPos, endPosDelim, theDelimiter) = dSearch.search(buf, 0)
-<<<<<<< HEAD
-
-    if (theDelimiter == null) { return (cb.toString(), -1L, -1L, SearchResult.NoMatch, null) }
-
-    log(Debug("theDelimiter: " + theDelimiter.typeDef))
-
-    if (theDelimiter.typeDef == DelimiterType.Terminator) { return (cb.toString(), -1L, -1L, SearchResult.NoMatch, null) }
-
-=======
     
     if (theDelimiter == null){ return (cb.toString(), -1L, -1L, SearchResult.NoMatch, null) }
     
@@ -1006,7 +910,6 @@
     
     //if (theDelimiter.typeDef == DelimiterType.Terminator) { return (cb.toString(), -1L, -1L, SearchResult.NoMatch, null) }
     
->>>>>>> 0c72a42d
     if (theState == SearchResult.FullMatch) {
       sb.append(result)
     }
@@ -1064,13 +967,9 @@
     log(Debug(me + "Ended at BytePos: " + (byteOffset + resNumBytes)))
     log(Debug(me + "Ended at bitPos: " + endBitPosA))
     log(Debug("END_getDelimiter"))
-<<<<<<< HEAD
-
-    if (endPos != -1 && endPosDelim != -1) { (cb.subSequence(endPos, endPosDelim).toString(), endBitPosA, endBitPosDelimA, theState, theDelimiter) }
-=======
     
     if (endPos != -1 && endPosDelim != -1){ (cb.subSequence(endPos, endPosDelim+1).toString(), endBitPosA, endBitPosDelimA, theState, theDelimiter) }
->>>>>>> 0c72a42d
+
     else { (cb.toString(), endBitPosA, endBitPosDelimA, theState, theDelimiter) }
   }
 
