--- conflicted
+++ resolved
@@ -93,46 +93,7 @@
   def invariantFailed(msg : => String = "") = {
     abort("Invariant broken. " + msg )
   }
-<<<<<<< HEAD
-
-    
-  /**
-   * Use for checks for Schema Definition Errors (per DFDL spec)
-   */
-  def schemaDefinition(testThatWillThrowIfFalse : => Boolean, message : => String) = {
-    // note use above of by-name arguments. This lets us turn off the evaluation of the tests,
-    // and also the construction of the string only happens IF the test passes.
-    if (!testThatWillThrowIfFalse) toss(new SDE(message))
-  }
-
-  def schemaDefinitionError(message : => String) = {
-    // note use above of by-name arguments. This lets us turn off the evaluation of the tests,
-    // and also the construction of the string only happens IF the test passes.
-    toss(new SDE(message))
-  }
-
-  def processingError(message : => String) = {
-    // note use above of by-name arguments. This lets us turn off the evaluation of the tests,
-    // and also the construction of the string only happens IF the test passes.
-    toss(new PE(message))
-  }
-
-  def SDE(message : => String) = schemaDefinitionError(message)
-
-  def PE(message : => String) = processingError(message)
-
-  /**
-   * Use for checks about currently implemented subset of DFDL.
-   */
-  def subset(testThatWillThrowIfFalse : => Boolean, message : => String) = schemaDefinition(testThatWillThrowIfFalse, "SUBSET: " + message)
-  def subset(message : => String) = schemaDefinitionError("SUBSET: " + message)
-
-  def unknownPropertyValue(propName : String, propValue : String) =
-    schemaDefinitionError("For property " + propName + " unrecognized value " + propValue)
-    
-=======
    
->>>>>>> d27205c5
   /**
    * Conditional behavior for NYIs
    */
